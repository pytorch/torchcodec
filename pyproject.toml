--- conflicted
+++ resolved
@@ -24,16 +24,14 @@
     "pillow",
 ]
 
-<<<<<<< HEAD
-[tool.ufmt]
-
-excludes = [
-    "examples",
-]
-=======
 [tool.usort]
 first_party_detection = false
 
 [tool.black]
 target-version = ["py38"]
->>>>>>> fb12e581
+
+[tool.ufmt]
+
+excludes = [
+    "examples",
+]