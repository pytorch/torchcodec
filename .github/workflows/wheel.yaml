name: Build wheel

on:
  push:
    branches: [ main ]
  pull_request:

concurrency:
  group: unit-test${{ github.workflow }}-${{ github.ref == 'refs/heads/main' && github.run_number || github.ref }}
  cancel-in-progress: true

defaults:
  run:
    shell: bash -l -eo pipefail {0}

jobs:
  build:
    runs-on: ubuntu-latest
    strategy:
      fail-fast: false
      matrix:
        python-version: ['3.8', '3.12']
    steps:
      - name: Check out repo
        uses: actions/checkout@v3
      - name: Setup conda env
        uses: conda-incubator/setup-miniconda@v2
        with:
          auto-update-conda: true
          miniconda-version: "latest"
          activate-environment: test
          python-version: ${{ matrix.python-version }}
      - name: Update pip
        run: python -m pip install --upgrade pip
      - name: Install Pytorch
        run: |
          python -m pip install --pre torch --index-url https://download.pytorch.org/whl/nightly/cpu
      - name: Build the torchcodec wheel
        run: |
          # Just for sanity, make sure FFmpeg isn't installed or needed for buidling.
          .github/scripts/assert_ffmpeg_not_installed.sh

          python -m pip install build
<<<<<<< HEAD
          BUILD_AGAINST_ALL_FFMPEG_FROM_S3=1 python -m build . --wheel -vvv --no-isolation
      - name: Validate wheel content
        run: |
          source .github/scripts/helpers.sh
          wheel_path=`find dist -type f`
          echo "Wheel content:"
          unzip -l $wheel_path

          for ffmpeg_major_version in 4 5 6 7; do
            assert_in_wheel $wheel_path torchcodec/libtorchcodec${ffmpeg_major_version}.so
          done
          assert_not_in_wheel $wheel_path libtorchcodec.so

          for ffmpeg_so in libavcodec.so libavfilter.so libavformat.so libavutil.so libavdevice.so ; do
            assert_not_in_wheel $wheel_path $ffmpeg_so
          done

          assert_not_in_wheel $wheel_path "^test"
          assert_not_in_wheel $wheel_path "^doc"
          assert_not_in_wheel $wheel_path "^benchmarks"
=======
          BUILD_AGAINST_ALL_FFMPEG_FROM_S3=1 python -m build . -vvv --no-isolation
      - name: Show the .so files in the wheel
        run: |
          # This should show libtorchcodec4.so, libtorchcodec5.so, etc.
          wheel_path=`find dist -type f -name "*.whl"`
          unzip -l $wheel_path | grep .so
>>>>>>> 0a2a9e8d
      - uses: actions/upload-artifact@v4
        with:
          name: sdist-and-wheel-linux_x86_${{ matrix.python-version }}
          path: dist/*

  install-and-test:
    runs-on: ubuntu-latest
    strategy:
      fail-fast: false
      matrix:
        python-version: ['3.8', '3.12']
        ffmpeg-version-for-tests: ['4.4.2', '5.1.2', '6.1.1', '7.0.1']
    if: ${{ always() }}
    needs: build
    steps:
      - uses: actions/download-artifact@v4
        with:
          name: sdist-and-wheel-linux_x86_${{ matrix.python-version }}
          path: dist/
      - name: Setup conda env
        uses: conda-incubator/setup-miniconda@v2
        with:
          auto-update-conda: true
          miniconda-version: "latest"
          activate-environment: test
          python-version: ${{ matrix.python-version }}
      - name: Update pip
        run: python -m pip install --upgrade pip
      - name: Install PyTorch
        run: |
          python -m pip install --pre torch --index-url https://download.pytorch.org/whl/nightly/cpu
      - name: Install torchcodec from the wheel
        run: |
          wheel_path=`find dist -type f -name "*.whl"`
          echo Installing $wheel_path
          python -m pip install $wheel_path

      - name: Check out repo
        uses: actions/checkout@v3
      - name: Install ffmpeg, post build
        run: |
          # Ideally we would have checked for that before installing the wheel,
          # but we need to checkout the repo to access this file, and we don't
          # want to checkout the repo before installing the wheel to avoid any
          # side-effect. It's OK.
          .github/scripts/assert_ffmpeg_not_installed.sh

          conda install "ffmpeg=${{ matrix.ffmpeg-version-for-tests }}" -c conda-forge
          ffmpeg -version

      - name: Install test dependencies
        run: |
          python -m pip install --pre torchvision --index-url https://download.pytorch.org/whl/nightly/cpu
          # TODO: Find a way to get those dependencies from pyproject.toml
          python -m pip install numpy pytest pillow opencv-python

      - name: Delete the src/ folder just for fun
        run: |
          # The only reason we checked-out the repo is to get access to the
          # tests. We don't care about the rest. Out of precaution, we delete
          # the src/ folder to be extra sure that we're running the code from
          # the installed wheel rather than from the source.
          # This is just to be extra cautious and very overkill because a)
          # there's no way the `torchcodec` package from src/ can be found from
          # the PythonPath: the main point of `src/` is precisely to protect
          # against that and b) if we ever were to execute code from
          # `src/torchcodec`, it would fail loudly because the built .so files
          # aren't present there.
          rm -r src/
          ls
      - name: Smoke test
        run: |
          python test/decoders/manual_smoke_test.py
      - name: Run Python tests
        run: |
          pytest test<|MERGE_RESOLUTION|>--- conflicted
+++ resolved
@@ -41,8 +41,7 @@
           .github/scripts/assert_ffmpeg_not_installed.sh
 
           python -m pip install build
-<<<<<<< HEAD
-          BUILD_AGAINST_ALL_FFMPEG_FROM_S3=1 python -m build . --wheel -vvv --no-isolation
+          BUILD_AGAINST_ALL_FFMPEG_FROM_S3=1 python -m build . -vvv --no-isolation
       - name: Validate wheel content
         run: |
           source .github/scripts/helpers.sh
@@ -62,14 +61,6 @@
           assert_not_in_wheel $wheel_path "^test"
           assert_not_in_wheel $wheel_path "^doc"
           assert_not_in_wheel $wheel_path "^benchmarks"
-=======
-          BUILD_AGAINST_ALL_FFMPEG_FROM_S3=1 python -m build . -vvv --no-isolation
-      - name: Show the .so files in the wheel
-        run: |
-          # This should show libtorchcodec4.so, libtorchcodec5.so, etc.
-          wheel_path=`find dist -type f -name "*.whl"`
-          unzip -l $wheel_path | grep .so
->>>>>>> 0a2a9e8d
       - uses: actions/upload-artifact@v4
         with:
           name: sdist-and-wheel-linux_x86_${{ matrix.python-version }}
