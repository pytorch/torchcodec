--- conflicted
+++ resolved
@@ -1,15 +1,12 @@
-<<<<<<< HEAD
-import dataclasses
-=======
 # Copyright (c) Meta Platforms, Inc. and affiliates.
 # All rights reserved.
 #
 # This source code is licensed under the BSD-style license found in the
 # LICENSE file in the root directory of this source tree.
 
->>>>>>> 3d87755d
 import json
 import pathlib
+import dataclasses
 from dataclasses import dataclass
 from typing import List, Optional, Union
 
