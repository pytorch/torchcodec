--- conflicted
+++ resolved
@@ -32,11 +32,7 @@
 void convertAVFrameToFrameOutputOnCuda(
     const torch::Device& device,
     const VideoDecoder::VideoStreamOptions& videoStreamOptions,
-<<<<<<< HEAD
-    VideoDecoder::AVFrameWithStreamIndex& avFrameWithStreamIndex,
-=======
     VideoDecoder::AVFrameStream& avFrameStream,
->>>>>>> 288bb838
     VideoDecoder::FrameOutput& frameOutput,
     std::optional<torch::Tensor> preAllocatedOutputTensor = std::nullopt);
 
