// Copyright (c) Meta Platforms, Inc. and affiliates.
// All rights reserved.
//
// This source code is licensed under the BSD-style license found in the
// LICENSE file in the root directory of this source tree.

#pragma once

#include <torch/types.h>
#include <memory>
#include <stdexcept>
#include <string>
#include "src/torchcodec/decoders/_core/VideoDecoder.h"

extern "C" {
#include <libavcodec/avcodec.h>
}

namespace facebook::torchcodec {

// Note that all these device functions should only be called if the device is
// not a CPU device. CPU device functions are already implemented in the
// VideoDecoder implementation.
// These functions should only be called from within an if block like this:
// if (device.type() != torch::kCPU) {
//   deviceFunction(device, ...);
// }

// Initialize the hardware device that is specified in `device`. Some builds
// support CUDA and others only support CPU.
<<<<<<< HEAD
void maybeInitializeDeviceContext(
    const torch::Device& device,
    AVCodecContext* codecContext);

VideoDecoder::DecodedOutput convertAVFrameToDecodedOutputOnDevice(
    const torch::Device& device,
    const VideoDecoder::VideoStreamDecoderOptions& options,
    AVCodecContext* codecContext,
    VideoDecoder::RawDecodedOutput& rawOutput);
=======
void initializeDeviceContext(const torch::Device& device);
>>>>>>> 5a690015

} // namespace facebook::torchcodec<|MERGE_RESOLUTION|>--- conflicted
+++ resolved
@@ -28,8 +28,7 @@
 
 // Initialize the hardware device that is specified in `device`. Some builds
 // support CUDA and others only support CPU.
-<<<<<<< HEAD
-void maybeInitializeDeviceContext(
+void initializeDeviceContext(
     const torch::Device& device,
     AVCodecContext* codecContext);
 
@@ -38,8 +37,5 @@
     const VideoDecoder::VideoStreamDecoderOptions& options,
     AVCodecContext* codecContext,
     VideoDecoder::RawDecodedOutput& rawOutput);
-=======
-void initializeDeviceContext(const torch::Device& device);
->>>>>>> 5a690015
 
 } // namespace facebook::torchcodec