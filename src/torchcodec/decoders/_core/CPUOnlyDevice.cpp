#include <torch/types.h>
#include "src/torchcodec/decoders/_core/DeviceInterface.h"

namespace facebook::torchcodec {

// This file is linked with the CPU-only version of torchcodec.
// So all functions will throw an error because they should only be called if
// the device is not CPU.

[[noreturn]] void throwUnsupportedDeviceError(const torch::Device& device) {
  TORCH_CHECK(
      device.type() != torch::kCPU,
      "Device functions should only be called if the device is not CPU.")
  TORCH_CHECK(false, "Unsupported device: " + device.str());
}

void convertAVFrameToFrameOutputOnCuda(
    const torch::Device& device,
    [[maybe_unused]] const VideoDecoder::VideoStreamOptions& videoStreamOptions,
<<<<<<< HEAD
    [[maybe_unused]] VideoDecoder::AVFrameWithStreamIndex&
        avFrameWithStreamIndex,
=======
    [[maybe_unused]] VideoDecoder::AVFrameStream& avFrameStream,
>>>>>>> 288bb838
    [[maybe_unused]] VideoDecoder::FrameOutput& frameOutput,
    [[maybe_unused]] std::optional<torch::Tensor> preAllocatedOutputTensor) {
  throwUnsupportedDeviceError(device);
}

void initializeContextOnCuda(
    const torch::Device& device,
    [[maybe_unused]] AVCodecContext* codecContext) {
  throwUnsupportedDeviceError(device);
}

void releaseContextOnCuda(
    const torch::Device& device,
    [[maybe_unused]] AVCodecContext* codecContext) {
  throwUnsupportedDeviceError(device);
}

std::optional<const AVCodec*> findCudaCodec(
    const torch::Device& device,
    [[maybe_unused]] const AVCodecID& codecId) {
  throwUnsupportedDeviceError(device);
}

} // namespace facebook::torchcodec<|MERGE_RESOLUTION|>--- conflicted
+++ resolved
@@ -17,12 +17,7 @@
 void convertAVFrameToFrameOutputOnCuda(
     const torch::Device& device,
     [[maybe_unused]] const VideoDecoder::VideoStreamOptions& videoStreamOptions,
-<<<<<<< HEAD
-    [[maybe_unused]] VideoDecoder::AVFrameWithStreamIndex&
-        avFrameWithStreamIndex,
-=======
     [[maybe_unused]] VideoDecoder::AVFrameStream& avFrameStream,
->>>>>>> 288bb838
     [[maybe_unused]] VideoDecoder::FrameOutput& frameOutput,
     [[maybe_unused]] std::optional<torch::Tensor> preAllocatedOutputTensor) {
   throwUnsupportedDeviceError(device);
