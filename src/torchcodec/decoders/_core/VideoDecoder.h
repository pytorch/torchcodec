--- conflicted
+++ resolved
@@ -219,11 +219,7 @@
   // duration of 1.0s, it will be visible in the timestamp range [5.0, 6.0).
   // i.e. it will be returned when this function is called with seconds=5.0 or
   // seconds=5.999, etc.
-<<<<<<< HEAD
-  DecodedOutput getFramePlayedAtNoDemux(double seconds);
-=======
-  FrameOutput getFramePlayedAtTimestampNoDemux(double seconds);
->>>>>>> ad3049b8
+  FrameOutput getFramePlayedAtNoDemux(double seconds);
 
   FrameOutput getFrameAtIndex(int streamIndex, int64_t frameIndex);
   // This is morally private but needs to be exposed for C++ tests. Once
@@ -240,11 +236,7 @@
       int streamIndex,
       const std::vector<int64_t>& frameIndices);
 
-<<<<<<< HEAD
-  BatchDecodedOutput getFramesPlayedAt(
-=======
-  FrameBatchOutput getFramesPlayedByTimestamps(
->>>>>>> ad3049b8
+  FrameBatchOutput getFramesPlayedAt(
       int streamIndex,
       const std::vector<double>& timestamps);
 
@@ -273,11 +265,7 @@
   // Valid values for startSeconds and stopSeconds are:
   //
   //   [minPtsSecondsFromScan, maxPtsSecondsFromScan)
-<<<<<<< HEAD
-  BatchDecodedOutput getFramesPlayedInRange(
-=======
-  FrameBatchOutput getFramesPlayedByTimestampInRange(
->>>>>>> ad3049b8
+  FrameBatchOutput getFramesPlayedInRange(
       int streamIndex,
       double startSeconds,
       double stopSeconds);
