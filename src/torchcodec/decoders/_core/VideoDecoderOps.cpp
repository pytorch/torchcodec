// Copyright (c) Meta Platforms, Inc. and affiliates.
// All rights reserved.
//
// This source code is licensed under the BSD-style license found in the
// LICENSE file in the root directory of this source tree.

#include "src/torchcodec/decoders/_core/VideoDecoderOps.h"
#include <pybind11/pybind11.h>
#include <cstdint>
#include <sstream>
#include <string>
#include "c10/core/SymIntArrayRef.h"
#include "c10/util/Exception.h"
#include "src/torchcodec/decoders/_core/VideoDecoder.h"

namespace facebook::torchcodec {

// ==============================
// Define the operators
// ==============================
// All instances of accepting the decoder as a tensor must be annotated with
// `Tensor(a!)`. The `(a!)` part normally indicates that the tensor is being
// mutated in place. We need it to make sure that torch.compile does not reorder
// calls to these functions. For more detail, see:
//   https://github.com/pytorch/pytorch/tree/main/aten/src/ATen/native#readme
TORCH_LIBRARY(torchcodec_ns, m) {
  m.impl_abstract_pystub(
      "torchcodec.decoders._core.video_decoder_ops",
      "//pytorch/torchcodec:torchcodec");
  m.def("create_from_file(str filename, str? seek_mode=None) -> Tensor");
  m.def(
      "create_from_tensor(Tensor video_tensor, str? seek_mode=None) -> Tensor");
  m.def(
      "_add_video_stream(Tensor(a!) decoder, *, int? width=None, int? height=None, int? num_threads=None, str? dimension_order=None, int? stream_index=None, str? device=None, str? color_conversion_library=None) -> ()");
  m.def(
      "add_video_stream(Tensor(a!) decoder, *, int? width=None, int? height=None, int? num_threads=None, str? dimension_order=None, int? stream_index=None, str? device=None) -> ()");
  m.def("seek_to_pts(Tensor(a!) decoder, float seconds) -> ()");
  m.def("get_next_frame(Tensor(a!) decoder) -> (Tensor, Tensor, Tensor)");
  m.def(
      "get_frame_at_pts(Tensor(a!) decoder, float seconds) -> (Tensor, Tensor, Tensor)");
  m.def(
      "get_frame_at_index(Tensor(a!) decoder, *, int stream_index, int frame_index) -> (Tensor, Tensor, Tensor)");
  m.def(
      "get_frames_at_indices(Tensor(a!) decoder, *, int stream_index, int[] frame_indices) -> (Tensor, Tensor, Tensor)");
  m.def(
      "get_frames_in_range(Tensor(a!) decoder, *, int stream_index, int start, int stop, int? step=None) -> (Tensor, Tensor, Tensor)");
  m.def(
      "get_frames_by_pts_in_range(Tensor(a!) decoder, *, int stream_index, float start_seconds, float stop_seconds) -> (Tensor, Tensor, Tensor)");
  m.def(
      "get_frames_by_pts(Tensor(a!) decoder, *, int stream_index, float[] timestamps) -> (Tensor, Tensor, Tensor)");
  m.def("get_json_metadata(Tensor(a!) decoder) -> str");
  m.def("get_container_json_metadata(Tensor(a!) decoder) -> str");
  m.def(
      "get_stream_json_metadata(Tensor(a!) decoder, int stream_index) -> str");
  m.def("_get_json_ffmpeg_library_versions() -> str");
  m.def(
      "_test_frame_pts_equality(Tensor(a!) decoder, *, int stream_index, int frame_index, float pts_seconds_to_test) -> bool");
  m.def("scan_all_streams_to_update_metadata(Tensor(a!) decoder) -> ()");
}

namespace {
at::Tensor wrapDecoderPointerToTensor(
    std::unique_ptr<VideoDecoder> uniqueDecoder) {
  VideoDecoder* decoder = uniqueDecoder.release();

  auto deleter = [decoder](void*) { delete decoder; };
  at::Tensor tensor =
      at::from_blob(decoder, {sizeof(VideoDecoder)}, deleter, {at::kLong});
  auto videoDecoder = static_cast<VideoDecoder*>(tensor.mutable_data_ptr());
  TORCH_CHECK_EQ(videoDecoder, decoder) << "videoDecoder=" << videoDecoder;
  return tensor;
}

VideoDecoder* unwrapTensorToGetDecoder(at::Tensor& tensor) {
  TORCH_INTERNAL_ASSERT(tensor.is_contiguous());
  void* buffer = tensor.mutable_data_ptr();
  VideoDecoder* decoder = static_cast<VideoDecoder*>(buffer);
  return decoder;
}

OpsFrameOutput makeOpsFrameOutput(VideoDecoder::FrameOutput& frame) {
  return std::make_tuple(
      frame.data,
      torch::tensor(frame.ptsSeconds, torch::dtype(torch::kFloat64)),
      torch::tensor(frame.durationSeconds, torch::dtype(torch::kFloat64)));
}

OpsFrameBatchOutput makeOpsFrameBatchOutput(
    VideoDecoder::FrameBatchOutput& batch) {
  return std::make_tuple(batch.data, batch.ptsSeconds, batch.durationSeconds);
}

VideoDecoder::SeekMode seekModeFromString(std::string_view seekMode) {
  if (seekMode == "exact") {
    return VideoDecoder::SeekMode::exact;
  } else if (seekMode == "approximate") {
    return VideoDecoder::SeekMode::approximate;
  } else {
    throw std::runtime_error("Invalid seek mode: " + std::string(seekMode));
  }
}

} // namespace

// ==============================
// Implementations for the operators
// ==============================

at::Tensor create_from_file(
    std::string_view filename,
    std::optional<std::string_view> seek_mode) {
  std::string filenameStr(filename);

  VideoDecoder::SeekMode realSeek = VideoDecoder::SeekMode::exact;
  if (seek_mode.has_value()) {
    realSeek = seekModeFromString(seek_mode.value());
  }

  std::unique_ptr<VideoDecoder> uniqueDecoder =
      VideoDecoder::createFromFilePath(filenameStr, realSeek);

  return wrapDecoderPointerToTensor(std::move(uniqueDecoder));
}

at::Tensor create_from_tensor(
    at::Tensor video_tensor,
    std::optional<std::string_view> seek_mode) {
  TORCH_CHECK(video_tensor.is_contiguous(), "video_tensor must be contiguous");
  void* buffer = video_tensor.mutable_data_ptr();
  size_t length = video_tensor.numel();

  VideoDecoder::SeekMode realSeek = VideoDecoder::SeekMode::exact;
  if (seek_mode.has_value()) {
    realSeek = seekModeFromString(seek_mode.value());
  }

  std::unique_ptr<VideoDecoder> videoDecoder =
      VideoDecoder::createFromBuffer(buffer, length, realSeek);
  return wrapDecoderPointerToTensor(std::move(videoDecoder));
}

at::Tensor create_from_buffer(
    const void* buffer,
    size_t length,
    std::optional<std::string_view> seek_mode) {
  VideoDecoder::SeekMode realSeek = VideoDecoder::SeekMode::exact;
  if (seek_mode.has_value()) {
    realSeek = seekModeFromString(seek_mode.value());
  }

  std::unique_ptr<VideoDecoder> uniqueDecoder =
      VideoDecoder::createFromBuffer(buffer, length, realSeek);
  return wrapDecoderPointerToTensor(std::move(uniqueDecoder));
}

void add_video_stream(
    at::Tensor& decoder,
    std::optional<int64_t> width,
    std::optional<int64_t> height,
    std::optional<int64_t> num_threads,
    std::optional<std::string_view> dimension_order,
    std::optional<int64_t> stream_index,
    std::optional<std::string_view> device) {
  _add_video_stream(
      decoder,
      width,
      height,
      num_threads,
      dimension_order,
      stream_index,
      device);
}

void _add_video_stream(
    at::Tensor& decoder,
    std::optional<int64_t> width,
    std::optional<int64_t> height,
    std::optional<int64_t> num_threads,
    std::optional<std::string_view> dimension_order,
    std::optional<int64_t> stream_index,
    std::optional<std::string_view> device,
    std::optional<std::string_view> color_conversion_library) {
  VideoDecoder::VideoStreamOptions videoStreamOptions;
  videoStreamOptions.width = width;
  videoStreamOptions.height = height;
  videoStreamOptions.ffmpegThreadCount = num_threads;

  if (dimension_order.has_value()) {
    std::string stdDimensionOrder{dimension_order.value()};
    TORCH_CHECK(stdDimensionOrder == "NHWC" || stdDimensionOrder == "NCHW");
    videoStreamOptions.dimensionOrder = stdDimensionOrder;
  }
  if (color_conversion_library.has_value()) {
    std::string stdColorConversionLibrary{color_conversion_library.value()};
    if (stdColorConversionLibrary == "filtergraph") {
      videoStreamOptions.colorConversionLibrary =
          VideoDecoder::ColorConversionLibrary::FILTERGRAPH;
    } else if (stdColorConversionLibrary == "swscale") {
      videoStreamOptions.colorConversionLibrary =
          VideoDecoder::ColorConversionLibrary::SWSCALE;
    } else {
      throw std::runtime_error(
          "Invalid color_conversion_library=" + stdColorConversionLibrary +
          ". color_conversion_library must be either filtergraph or swscale.");
    }
  }
  if (device.has_value()) {
    if (device.value() == "cpu") {
      videoStreamOptions.device = torch::Device(torch::kCPU);
    } else if (device.value().rfind("cuda", 0) == 0) { // starts with "cuda"
      std::string deviceStr(device.value());
      videoStreamOptions.device = torch::Device(deviceStr);
    } else {
      throw std::runtime_error(
          "Invalid device=" + std::string(device.value()) +
          ". device must be either cpu or cuda.");
    }
  }

  auto videoDecoder = unwrapTensorToGetDecoder(decoder);
  videoDecoder->addVideoStreamDecoder(
      stream_index.value_or(-1), videoStreamOptions);
}

void seek_to_pts(at::Tensor& decoder, double seconds) {
  auto videoDecoder = static_cast<VideoDecoder*>(decoder.mutable_data_ptr());
  videoDecoder->setCursorPtsInSeconds(seconds);
}

OpsFrameOutput get_next_frame(at::Tensor& decoder) {
  auto videoDecoder = unwrapTensorToGetDecoder(decoder);
  VideoDecoder::FrameOutput result;
  try {
    result = videoDecoder->getNextFrameNoDemux();
  } catch (const VideoDecoder::EndOfFileException& e) {
    C10_THROW_ERROR(IndexError, e.what());
  }
  if (result.data.sizes().size() != 3) {
    throw std::runtime_error(
        "image_size is unexpected. Expected 3, got: " +
        std::to_string(result.data.sizes().size()));
  }
  return makeOpsFrameOutput(result);
}

OpsFrameOutput get_frame_at_pts(at::Tensor& decoder, double seconds) {
  auto videoDecoder = unwrapTensorToGetDecoder(decoder);
  auto result = videoDecoder->getFramePlayedAtTimestampNoDemux(seconds);
  return makeOpsFrameOutput(result);
}

OpsFrameOutput get_frame_at_index(
    at::Tensor& decoder,
    int64_t stream_index,
    int64_t frame_index) {
  auto videoDecoder = unwrapTensorToGetDecoder(decoder);
  auto result = videoDecoder->getFrameAtIndex(stream_index, frame_index);
  return makeOpsFrameOutput(result);
}

OpsFrameBatchOutput get_frames_at_indices(
    at::Tensor& decoder,
    int64_t stream_index,
    at::IntArrayRef frame_indices) {
  auto videoDecoder = unwrapTensorToGetDecoder(decoder);
  std::vector<int64_t> frameIndicesVec(
      frame_indices.begin(), frame_indices.end());
  auto result = videoDecoder->getFramesAtIndices(stream_index, frameIndicesVec);
  return makeOpsFrameBatchOutput(result);
}

OpsFrameBatchOutput get_frames_in_range(
    at::Tensor& decoder,
    int64_t stream_index,
    int64_t start,
    int64_t stop,
    std::optional<int64_t> step) {
  auto videoDecoder = unwrapTensorToGetDecoder(decoder);
  auto result = videoDecoder->getFramesInRange(
      stream_index, start, stop, step.value_or(1));
  return makeOpsFrameBatchOutput(result);
}
<<<<<<< HEAD
OpsFrameBatchOutput get_frames_by_pts(
=======

OpsBatchDecodedOutput get_frames_by_pts(
>>>>>>> 95fafc03
    at::Tensor& decoder,
    int64_t stream_index,
    at::ArrayRef<double> timestamps) {
  auto videoDecoder = unwrapTensorToGetDecoder(decoder);
  std::vector<double> timestampsVec(timestamps.begin(), timestamps.end());
  auto result =
      videoDecoder->getFramesPlayedByTimestamps(stream_index, timestampsVec);
  return makeOpsFrameBatchOutput(result);
}

OpsFrameBatchOutput get_frames_by_pts_in_range(
    at::Tensor& decoder,
    int64_t stream_index,
    double start_seconds,
    double stop_seconds) {
  auto videoDecoder = unwrapTensorToGetDecoder(decoder);
  auto result = videoDecoder->getFramesPlayedByTimestampInRange(
      stream_index, start_seconds, stop_seconds);
  return makeOpsFrameBatchOutput(result);
}

std::string quoteValue(const std::string& value) {
  return "\"" + value + "\"";
}

std::string mapToJson(const std::map<std::string, std::string>& metadataMap) {
  std::stringstream ss;
  ss << "{\n";
  auto it = metadataMap.begin();
  while (it != metadataMap.end()) {
    ss << "\"" << it->first << "\": " << it->second;
    ++it;
    if (it != metadataMap.end()) {
      ss << ",\n";
    } else {
      ss << "\n";
    }
  }
  ss << "}";

  return ss.str();
}

bool _test_frame_pts_equality(
    at::Tensor& decoder,
    int64_t stream_index,
    int64_t frame_index,
    double pts_seconds_to_test) {
  auto videoDecoder = unwrapTensorToGetDecoder(decoder);
  return pts_seconds_to_test ==
      videoDecoder->getPtsSecondsForFrame(stream_index, frame_index);
}

std::string get_json_metadata(at::Tensor& decoder) {
  auto videoDecoder = unwrapTensorToGetDecoder(decoder);

  VideoDecoder::ContainerMetadata videoMetadata =
      videoDecoder->getContainerMetadata();
  auto maybeBestVideoStreamIndex = videoMetadata.bestVideoStreamIndex;

  std::map<std::string, std::string> metadataMap;
  // serialize the metadata into a string std::stringstream ss;
  double durationSeconds = 0;
  if (maybeBestVideoStreamIndex.has_value() &&
      videoMetadata.allStreamMetadata[*maybeBestVideoStreamIndex]
          .durationSeconds.has_value()) {
    durationSeconds =
        videoMetadata.allStreamMetadata[*maybeBestVideoStreamIndex]
            .durationSeconds.value_or(0);
  } else {
    // Fallback to container-level duration if stream duration is not found.
    durationSeconds = videoMetadata.durationSeconds.value_or(0);
  }
  metadataMap["durationSeconds"] = std::to_string(durationSeconds);

  if (videoMetadata.bitRate.has_value()) {
    metadataMap["bitRate"] = std::to_string(videoMetadata.bitRate.value());
  }

  if (maybeBestVideoStreamIndex.has_value()) {
    auto streamMetadata =
        videoMetadata.allStreamMetadata[*maybeBestVideoStreamIndex];
    if (streamMetadata.numFramesFromScan.has_value()) {
      metadataMap["numFrames"] =
          std::to_string(*streamMetadata.numFramesFromScan);
    } else if (streamMetadata.numFrames.has_value()) {
      metadataMap["numFrames"] = std::to_string(*streamMetadata.numFrames);
    }
    if (streamMetadata.minPtsSecondsFromScan.has_value()) {
      metadataMap["minPtsSecondsFromScan"] =
          std::to_string(*streamMetadata.minPtsSecondsFromScan);
    }
    if (streamMetadata.maxPtsSecondsFromScan.has_value()) {
      metadataMap["maxPtsSecondsFromScan"] =
          std::to_string(*streamMetadata.maxPtsSecondsFromScan);
    }
    if (streamMetadata.codecName.has_value()) {
      metadataMap["codec"] = quoteValue(streamMetadata.codecName.value());
    }
    if (streamMetadata.width.has_value()) {
      metadataMap["width"] = std::to_string(*streamMetadata.width);
    }
    if (streamMetadata.height.has_value()) {
      metadataMap["height"] = std::to_string(*streamMetadata.height);
    }
    if (streamMetadata.averageFps.has_value()) {
      metadataMap["averageFps"] = std::to_string(*streamMetadata.averageFps);
    }
  }
  if (videoMetadata.bestVideoStreamIndex.has_value()) {
    metadataMap["bestVideoStreamIndex"] =
        std::to_string(*videoMetadata.bestVideoStreamIndex);
  }
  if (videoMetadata.bestAudioStreamIndex.has_value()) {
    metadataMap["bestAudioStreamIndex"] =
        std::to_string(*videoMetadata.bestAudioStreamIndex);
  }

  return mapToJson(metadataMap);
}

std::string get_container_json_metadata(at::Tensor& decoder) {
  auto videoDecoder = unwrapTensorToGetDecoder(decoder);

  auto containerMetadata = videoDecoder->getContainerMetadata();

  std::map<std::string, std::string> map;

  if (containerMetadata.durationSeconds.has_value()) {
    map["durationSeconds"] = std::to_string(*containerMetadata.durationSeconds);
  }

  if (containerMetadata.bitRate.has_value()) {
    map["bitRate"] = std::to_string(*containerMetadata.bitRate);
  }

  if (containerMetadata.bestVideoStreamIndex.has_value()) {
    map["bestVideoStreamIndex"] =
        std::to_string(*containerMetadata.bestVideoStreamIndex);
  }
  if (containerMetadata.bestAudioStreamIndex.has_value()) {
    map["bestAudioStreamIndex"] =
        std::to_string(*containerMetadata.bestAudioStreamIndex);
  }

  map["numStreams"] =
      std::to_string(containerMetadata.allStreamMetadata.size());

  return mapToJson(map);
}

std::string get_stream_json_metadata(
    at::Tensor& decoder,
    int64_t stream_index) {
  auto videoDecoder = unwrapTensorToGetDecoder(decoder);
  auto allStreamMetadata =
      videoDecoder->getContainerMetadata().allStreamMetadata;
  if (stream_index < 0 ||
      stream_index >= static_cast<int64_t>(allStreamMetadata.size())) {
    throw std::out_of_range(
        "stream_index out of bounds: " + std::to_string(stream_index));
  }
  auto streamMetadata = allStreamMetadata[stream_index];

  std::map<std::string, std::string> map;

  if (streamMetadata.durationSeconds.has_value()) {
    map["durationSeconds"] = std::to_string(*streamMetadata.durationSeconds);
  }
  if (streamMetadata.bitRate.has_value()) {
    map["bitRate"] = std::to_string(*streamMetadata.bitRate);
  }
  if (streamMetadata.numFramesFromScan.has_value()) {
    map["numFramesFromScan"] =
        std::to_string(*streamMetadata.numFramesFromScan);
  }
  if (streamMetadata.numFrames.has_value()) {
    map["numFrames"] = std::to_string(*streamMetadata.numFrames);
  }
  if (streamMetadata.minPtsSecondsFromScan.has_value()) {
    map["minPtsSecondsFromScan"] =
        std::to_string(*streamMetadata.minPtsSecondsFromScan);
  }
  if (streamMetadata.maxPtsSecondsFromScan.has_value()) {
    map["maxPtsSecondsFromScan"] =
        std::to_string(*streamMetadata.maxPtsSecondsFromScan);
  }
  if (streamMetadata.codecName.has_value()) {
    map["codec"] = quoteValue(streamMetadata.codecName.value());
  }
  if (streamMetadata.width.has_value()) {
    map["width"] = std::to_string(*streamMetadata.width);
  }
  if (streamMetadata.height.has_value()) {
    map["height"] = std::to_string(*streamMetadata.height);
  }
  if (streamMetadata.averageFps.has_value()) {
    map["averageFps"] = std::to_string(*streamMetadata.averageFps);
  }
  return mapToJson(map);
}

std::string _get_json_ffmpeg_library_versions() {
  std::stringstream ss;
  ss << "{\n";

  unsigned int version = avfilter_version();
  ss << "\"libavfilter\": [" << AV_VERSION_MAJOR(version) << ", "
     << AV_VERSION_MINOR(version) << ", " << AV_VERSION_MICRO(version)
     << "],\n";
  version = avutil_version();
  ss << "\"libavutil\": [" << AV_VERSION_MAJOR(version) << ", "
     << AV_VERSION_MINOR(version) << ", " << AV_VERSION_MICRO(version)
     << "],\n";
  version = avcodec_version();
  ss << "\"libavcodec\": [" << AV_VERSION_MAJOR(version) << ", "
     << AV_VERSION_MINOR(version) << ", " << AV_VERSION_MICRO(version)
     << "],\n";
  version = avformat_version();
  ss << "\"libavformat\": [" << AV_VERSION_MAJOR(version) << ", "
     << AV_VERSION_MINOR(version) << ", " << AV_VERSION_MICRO(version)
     << "],\n";
  ss << "\"ffmpeg_version\": \"" << av_version_info() << "\"\n";
  ss << "}\n";

  return ss.str();
}

void scan_all_streams_to_update_metadata(at::Tensor& decoder) {
  auto videoDecoder = unwrapTensorToGetDecoder(decoder);
  videoDecoder->scanFileAndUpdateMetadataAndIndex();
}

TORCH_LIBRARY_IMPL(torchcodec_ns, BackendSelect, m) {
  m.impl("create_from_file", &create_from_file);
  m.impl("create_from_tensor", &create_from_tensor);
  m.impl(
      "_get_json_ffmpeg_library_versions", &_get_json_ffmpeg_library_versions);
}

TORCH_LIBRARY_IMPL(torchcodec_ns, CPU, m) {
  m.impl("seek_to_pts", &seek_to_pts);
  m.impl("add_video_stream", &add_video_stream);
  m.impl("_add_video_stream", &_add_video_stream);
  m.impl("get_next_frame", &get_next_frame);
  m.impl("get_json_metadata", &get_json_metadata);
  m.impl("get_container_json_metadata", &get_container_json_metadata);
  m.impl("get_stream_json_metadata", &get_stream_json_metadata);
  m.impl("get_frame_at_pts", &get_frame_at_pts);
  m.impl("get_frame_at_index", &get_frame_at_index);
  m.impl("get_frames_at_indices", &get_frames_at_indices);
  m.impl("get_frames_in_range", &get_frames_in_range);
  m.impl("get_frames_by_pts_in_range", &get_frames_by_pts_in_range);
  m.impl("get_frames_by_pts", &get_frames_by_pts);
  m.impl("_test_frame_pts_equality", &_test_frame_pts_equality);
  m.impl(
      "scan_all_streams_to_update_metadata",
      &scan_all_streams_to_update_metadata);
}

} // namespace facebook::torchcodec<|MERGE_RESOLUTION|>--- conflicted
+++ resolved
@@ -280,12 +280,8 @@
       stream_index, start, stop, step.value_or(1));
   return makeOpsFrameBatchOutput(result);
 }
-<<<<<<< HEAD
+
 OpsFrameBatchOutput get_frames_by_pts(
-=======
-
-OpsBatchDecodedOutput get_frames_by_pts(
->>>>>>> 95fafc03
     at::Tensor& decoder,
     int64_t stream_index,
     at::ArrayRef<double> timestamps) {
