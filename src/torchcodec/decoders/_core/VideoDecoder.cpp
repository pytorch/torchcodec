--- conflicted
+++ resolved
@@ -428,13 +428,9 @@
   streamInfo.codecContext.reset(codecContext);
   int retVal = avcodec_parameters_to_context(
       streamInfo.codecContext.get(), streamInfo.stream->codecpar);
-<<<<<<< HEAD
-  maybeInitializeDeviceContext(options.device, codecContext);
-=======
   if (options.device.type() != torch::kCPU) {
     initializeDeviceContext(options.device);
   }
->>>>>>> 5a690015
   TORCH_CHECK_EQ(retVal, AVSUCCESS);
   retVal = avcodec_open2(streamInfo.codecContext.get(), codec, nullptr);
   if (retVal < AVSUCCESS) {
