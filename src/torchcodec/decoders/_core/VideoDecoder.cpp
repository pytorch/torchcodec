--- conflicted
+++ resolved
@@ -1136,15 +1136,10 @@
   // haven't received as frames. Eventually we will either hit AVERROR_EOF from
   // av_receive_frame() or the user will have seeked to a different location in
   // the file and that will flush the decoder.
-<<<<<<< HEAD
-  streamInfo.currentPts = avFrame->pts;
-  streamInfo.currentDuration = getDuration(avFrame);
+  streamInfo.lastDecodedAvFramePts = avFrame->pts;
+  streamInfo.lastDecodedAvFrameDuration = getDuration(avFrame);
   printf("Received avFrame: ");
   print_avFrame(avFrame.get());
-=======
-  streamInfo.lastDecodedAvFramePts = avFrame->pts;
-  streamInfo.lastDecodedAvFrameDuration = getDuration(avFrame);
->>>>>>> 36d0dc03
 
   return AVFrameStream(std::move(avFrame), activeStreamIndex_);
 }
