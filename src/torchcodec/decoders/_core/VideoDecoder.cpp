// Copyright (c) Meta Platforms, Inc. and affiliates.
// All rights reserved.
//
// This source code is licensed under the BSD-style license found in the
// LICENSE file in the root directory of this source tree.

#include "src/torchcodec/decoders/_core/VideoDecoder.h"
#include <cstdint>
#include <cstdio>
#include <iostream>
#include <sstream>
#include <stdexcept>
#include <string_view>
#include "src/torchcodec/decoders/_core/DeviceInterface.h"
#include "torch/types.h"

extern "C" {
#include <libavcodec/avcodec.h>
#include <libavfilter/buffersink.h>
#include <libavfilter/buffersrc.h>
#include <libavformat/avformat.h>
#include <libavutil/imgutils.h>
#include <libavutil/pixdesc.h>
#include <libswscale/swscale.h>
}

namespace facebook::torchcodec {
namespace {

double ptsToSeconds(int64_t pts, int den) {
  return static_cast<double>(pts) / den;
}

double ptsToSeconds(int64_t pts, const AVRational& timeBase) {
  return ptsToSeconds(pts, timeBase.den);
}

int64_t secondsToClosestPts(double seconds, const AVRational& timeBase) {
  return static_cast<int64_t>(std::round(seconds * timeBase.den));
}

struct AVInput {
  UniqueAVFormatContext formatContext;
  std::unique_ptr<AVIOBytesContext> ioBytesContext;
};

AVInput createAVFormatContextFromFilePath(const std::string& videoFilePath) {
  AVFormatContext* formatContext = nullptr;
  int open_ret = avformat_open_input(
      &formatContext, videoFilePath.c_str(), nullptr, nullptr);
  if (open_ret != 0) {
    throw std::invalid_argument(
        "Could not open input file: " + videoFilePath + " " +
        getFFMPEGErrorStringFromErrorCode(open_ret));
  }
  TORCH_CHECK(formatContext != nullptr);
  AVInput toReturn;
  toReturn.formatContext.reset(formatContext);
  return toReturn;
}

AVInput createAVFormatContextFromBuffer(const void* buffer, size_t length) {
  AVInput toReturn;
  toReturn.formatContext.reset(avformat_alloc_context());
  TORCH_CHECK(
      toReturn.formatContext.get() != nullptr,
      "Unable to alloc avformat context");
  constexpr int kAVIOInternalTemporaryBufferSize = 64 * 1024;
  toReturn.ioBytesContext.reset(
      new AVIOBytesContext(buffer, length, kAVIOInternalTemporaryBufferSize));
  if (!toReturn.ioBytesContext) {
    throw std::runtime_error("Failed to create AVIOBytesContext");
  }
  toReturn.formatContext->pb = toReturn.ioBytesContext->getAVIO();
  AVFormatContext* tempFormatContext = toReturn.formatContext.release();
  int open_ret =
      avformat_open_input(&tempFormatContext, nullptr, nullptr, nullptr);
  toReturn.formatContext.reset(tempFormatContext);
  if (open_ret != 0) {
    throw std::runtime_error(
        std::string("Failed to open input buffer: ") +
        getFFMPEGErrorStringFromErrorCode(open_ret));
  }
  return toReturn;
}

std::vector<std::string> splitStringWithDelimiters(
    const std::string& str,
    const std::string& delims) {
  std::vector<std::string> result;
  if (str.empty()) {
    return result;
  }

  std::string::size_type start = 0, end = 0;
  while ((end = str.find_first_of(delims, start)) != std::string::npos) {
    result.push_back(str.substr(start, end - start));
    start = end + 1;
  }
  result.push_back(str.substr(start));
  return result;
}

VideoDecoder::ColorConversionLibrary getDefaultColorConversionLibrary(
    int width) {
  VideoDecoder::ColorConversionLibrary library =
      VideoDecoder::ColorConversionLibrary::SWSCALE;
  // However, swscale requires widths to be multiples of 32:
  // https://stackoverflow.com/questions/74351955/turn-off-sw-scale-conversion-to-planar-yuv-32-byte-alignment-requirements
  // so we fall back to filtergraph if the width is not a multiple of 32.
  if (width % 32 != 0) {
    library = VideoDecoder::ColorConversionLibrary::FILTERGRAPH;
  }
  return library;
}

} // namespace

// Returns a [N]CHW *view* of a [N]HWC input tensor, if the options require so.
// The [N] leading batch-dimension is optional i.e. the input tensor can be 3D
// or 4D.
// Calling permute() is guaranteed to return a view as per the docs:
// https://pytorch.org/docs/stable/generated/torch.permute.html
torch::Tensor VideoDecoder::maybePermuteHWC2CHW(
    int streamIndex,
    torch::Tensor& hwcTensor) {
  if (streamInfos_[streamIndex].videoStreamOptions.dimensionOrder == "NHWC") {
    return hwcTensor;
  }
  auto numDimensions = hwcTensor.dim();
  auto shape = hwcTensor.sizes();
  if (numDimensions == 3) {
    TORCH_CHECK(shape[2] == 3, "Not a HWC tensor: ", shape);
    return hwcTensor.permute({2, 0, 1});
  } else if (numDimensions == 4) {
    TORCH_CHECK(shape[3] == 3, "Not a NHWC tensor: ", shape);
    return hwcTensor.permute({0, 3, 1, 2});
  } else {
    TORCH_CHECK(
        false, "Expected tensor with 3 or 4 dimensions, got ", numDimensions);
  }
}

VideoDecoder::VideoStreamOptions::VideoStreamOptions(
    const std::string& optionsString) {
  std::vector<std::string> tokens =
      splitStringWithDelimiters(optionsString, ",");
  for (auto token : tokens) {
    std::vector<std::string> pairs = splitStringWithDelimiters(token, "=");
    if (pairs.size() != 2) {
      throw std::runtime_error(
          "Invalid option: " + token +
          ". Options must be in the form 'option=value'.");
    }
    std::string key = pairs[0];
    std::string value = pairs[1];
    if (key == "ffmpeg_thread_count") {
      ffmpegThreadCount = std::stoi(value);
      if (ffmpegThreadCount < 0) {
        throw std::runtime_error(
            "Invalid ffmpeg_thread_count=" + value +
            ". ffmpeg_thread_count must be >= 0.");
      }
    } else if (key == "dimension_order") {
      if (value != "NHWC" && value != "NCHW") {
        throw std::runtime_error(
            "Invalid dimension_order=" + value +
            ". dimensionOrder must be either NHWC or NCHW.");
      }
      dimensionOrder = value;
    } else if (key == "width") {
      width = std::stoi(value);
    } else if (key == "height") {
      height = std::stoi(value);
    } else if (key == "color_conversion_library") {
      if (value == "filtergraph") {
        colorConversionLibrary = ColorConversionLibrary::FILTERGRAPH;
      } else if (value == "swscale") {
        colorConversionLibrary = ColorConversionLibrary::SWSCALE;
      } else {
        throw std::runtime_error(
            "Invalid color_conversion_library=" + value +
            ". color_conversion_library must be either "
            "filtergraph or swscale.");
      }
    } else {
      throw std::runtime_error(
          "Invalid option: " + key +
          ". Valid options are: "
          "ffmpeg_thread_count=<int>,dimension_order=<string>");
    }
  }
}

VideoDecoder::BatchDecodedOutput::BatchDecodedOutput(
    int64_t numFrames,
    const VideoStreamOptions& videoStreamOptions,
    const StreamMetadata& streamMetadata)
    : ptsSeconds(torch::empty({numFrames}, {torch::kFloat64})),
      durationSeconds(torch::empty({numFrames}, {torch::kFloat64})) {
  auto frameDims = getHeightAndWidthFromOptionsOrMetadata(
      videoStreamOptions, streamMetadata);
  int height = frameDims.height;
  int width = frameDims.width;
  frames = allocateEmptyHWCTensor(
      height, width, videoStreamOptions.device, numFrames);
}

bool VideoDecoder::DecodedFrameContext::operator==(
    const VideoDecoder::DecodedFrameContext& other) {
  return decodedWidth == other.decodedWidth &&
      decodedHeight == other.decodedHeight &&
      decodedFormat == other.decodedFormat &&
      expectedWidth == other.expectedWidth &&
      expectedHeight == other.expectedHeight;
}

bool VideoDecoder::DecodedFrameContext::operator!=(
    const VideoDecoder::DecodedFrameContext& other) {
  return !(*this == other);
}

VideoDecoder::VideoDecoder(const std::string& videoFilePath, SeekMode seekMode)
    : seekMode_(seekMode) {
  AVInput input = createAVFormatContextFromFilePath(videoFilePath);
  formatContext_ = std::move(input.formatContext);

  initializeDecoder();
}

VideoDecoder::VideoDecoder(const void* buffer, size_t length, SeekMode seekMode)
    : seekMode_(seekMode) {
  TORCH_CHECK(buffer != nullptr, "Video buffer cannot be nullptr!");

  AVInput input = createAVFormatContextFromBuffer(buffer, length);
  formatContext_ = std::move(input.formatContext);
  ioBytesContext_ = std::move(input.ioBytesContext);

  initializeDecoder();
}

void VideoDecoder::initializeDecoder() {
  TORCH_CHECK(!initialized_, "Attempted double initialization.");

  // In principle, the AVFormatContext should be filled in by the call to
  // avformat_open_input() which reads the header. However, some formats do not
  // store enough info in the header, so we call avformat_find_stream_info()
  // which decodes a few frames to get missing info. For more, see:
  //   https://ffmpeg.org/doxygen/7.0/group__lavf__decoding.html
  int ffmpegStatus = avformat_find_stream_info(formatContext_.get(), nullptr);
  if (ffmpegStatus < 0) {
    throw std::runtime_error(
        "Failed to find stream info: " +
        getFFMPEGErrorStringFromErrorCode(ffmpegStatus));
  }

  for (unsigned int i = 0; i < formatContext_->nb_streams; i++) {
    AVStream* avStream = formatContext_->streams[i];
    StreamMetadata streamMetadata;

    TORCH_CHECK(
        static_cast<int>(i) == avStream->index,
        "Our stream index, " + std::to_string(i) +
            ", does not match AVStream's index, " +
            std::to_string(avStream->index) + ".");
    streamMetadata.streamIndex = i;
    streamMetadata.mediaType = avStream->codecpar->codec_type;
    streamMetadata.codecName = avcodec_get_name(avStream->codecpar->codec_id);
    streamMetadata.bitRate = avStream->codecpar->bit_rate;

    int64_t frameCount = avStream->nb_frames;
    if (frameCount > 0) {
      streamMetadata.numFrames = frameCount;
    }

    if (avStream->duration > 0 && avStream->time_base.den > 0) {
      streamMetadata.durationSeconds =
          av_q2d(avStream->time_base) * avStream->duration;
    }

    double fps = av_q2d(avStream->r_frame_rate);
    if (fps > 0) {
      streamMetadata.averageFps = fps;
    }

    if (avStream->codecpar->codec_type == AVMEDIA_TYPE_VIDEO) {
      containerMetadata_.numVideoStreams++;
    } else if (avStream->codecpar->codec_type == AVMEDIA_TYPE_AUDIO) {
      containerMetadata_.numAudioStreams++;
    }

    containerMetadata_.streamMetadatas.push_back(streamMetadata);
  }

  if (formatContext_->duration > 0) {
    containerMetadata_.durationSeconds =
        ptsToSeconds(formatContext_->duration, AV_TIME_BASE);
  }

  if (formatContext_->bit_rate > 0) {
    containerMetadata_.bitRate = formatContext_->bit_rate;
  }

  int bestVideoStream = getBestStreamIndex(AVMEDIA_TYPE_VIDEO);
  if (bestVideoStream >= 0) {
    containerMetadata_.bestVideoStreamIndex = bestVideoStream;
  }

  int bestAudioStream = getBestStreamIndex(AVMEDIA_TYPE_AUDIO);
  if (bestAudioStream >= 0) {
    containerMetadata_.bestAudioStreamIndex = bestAudioStream;
  }

  if (seekMode_ == SeekMode::exact) {
    scanFileAndUpdateMetadataAndIndex();
  }

  initialized_ = true;
}

std::unique_ptr<VideoDecoder> VideoDecoder::createFromFilePath(
    const std::string& videoFilePath,
    SeekMode seekMode) {
  return std::unique_ptr<VideoDecoder>(
      new VideoDecoder(videoFilePath, seekMode));
}

std::unique_ptr<VideoDecoder> VideoDecoder::createFromBuffer(
    const void* buffer,
    size_t length,
    SeekMode seekMode) {
  return std::unique_ptr<VideoDecoder>(
      new VideoDecoder(buffer, length, seekMode));
}

void VideoDecoder::createFilterGraph(
    StreamInfo& streamInfo,
    int expectedOutputHeight,
    int expectedOutputWidth) {
  FilterState& filterState = streamInfo.filterState;
  filterState.filterGraph.reset(avfilter_graph_alloc());
  TORCH_CHECK(filterState.filterGraph.get() != nullptr);

  if (streamInfo.videoStreamOptions.ffmpegThreadCount.has_value()) {
    filterState.filterGraph->nb_threads =
        streamInfo.videoStreamOptions.ffmpegThreadCount.value();
  }

  const AVFilter* buffersrc = avfilter_get_by_name("buffer");
  const AVFilter* buffersink = avfilter_get_by_name("buffersink");
  AVCodecContext* codecContext = streamInfo.codecContext.get();

  std::stringstream filterArgs;
  filterArgs << "video_size=" << codecContext->width << "x"
             << codecContext->height;
  filterArgs << ":pix_fmt=" << codecContext->pix_fmt;
  filterArgs << ":time_base=" << streamInfo.stream->time_base.num << "/"
             << streamInfo.stream->time_base.den;
  filterArgs << ":pixel_aspect=" << codecContext->sample_aspect_ratio.num << "/"
             << codecContext->sample_aspect_ratio.den;

  int ffmpegStatus = avfilter_graph_create_filter(
      &filterState.sourceContext,
      buffersrc,
      "in",
      filterArgs.str().c_str(),
      nullptr,
      filterState.filterGraph.get());
  if (ffmpegStatus < 0) {
    throw std::runtime_error(
        std::string("Failed to create filter graph: ") + filterArgs.str() +
        ": " + getFFMPEGErrorStringFromErrorCode(ffmpegStatus));
  }

  ffmpegStatus = avfilter_graph_create_filter(
      &filterState.sinkContext,
      buffersink,
      "out",
      nullptr,
      nullptr,
      filterState.filterGraph.get());
  if (ffmpegStatus < 0) {
    throw std::runtime_error(
        "Failed to create filter graph: " +
        getFFMPEGErrorStringFromErrorCode(ffmpegStatus));
  }

  enum AVPixelFormat pix_fmts[] = {AV_PIX_FMT_RGB24, AV_PIX_FMT_NONE};
  ffmpegStatus = av_opt_set_int_list(
      filterState.sinkContext,
      "pix_fmts",
      pix_fmts,
      AV_PIX_FMT_NONE,
      AV_OPT_SEARCH_CHILDREN);
  if (ffmpegStatus < 0) {
    throw std::runtime_error(
        "Failed to set output pixel formats: " +
        getFFMPEGErrorStringFromErrorCode(ffmpegStatus));
  }

  UniqueAVFilterInOut outputs(avfilter_inout_alloc());
  UniqueAVFilterInOut inputs(avfilter_inout_alloc());

  outputs->name = av_strdup("in");
  outputs->filter_ctx = filterState.sourceContext;
  outputs->pad_idx = 0;
  outputs->next = nullptr;
  inputs->name = av_strdup("out");
  inputs->filter_ctx = filterState.sinkContext;
  inputs->pad_idx = 0;
  inputs->next = nullptr;

  std::stringstream description;
  description << "scale=" << expectedOutputWidth << ":" << expectedOutputHeight;
  description << ":sws_flags=bilinear";

  AVFilterInOut* outputsTmp = outputs.release();
  AVFilterInOut* inputsTmp = inputs.release();
  ffmpegStatus = avfilter_graph_parse_ptr(
      filterState.filterGraph.get(),
      description.str().c_str(),
      &inputsTmp,
      &outputsTmp,
      nullptr);
  outputs.reset(outputsTmp);
  inputs.reset(inputsTmp);
  if (ffmpegStatus < 0) {
    throw std::runtime_error(
        "Failed to parse filter description: " +
        getFFMPEGErrorStringFromErrorCode(ffmpegStatus));
  }

  ffmpegStatus = avfilter_graph_config(filterState.filterGraph.get(), nullptr);
  if (ffmpegStatus < 0) {
    throw std::runtime_error(
        "Failed to configure filter graph: " +
        getFFMPEGErrorStringFromErrorCode(ffmpegStatus));
  }
}

int VideoDecoder::getBestStreamIndex(AVMediaType mediaType) {
<<<<<<< HEAD
  AVCodecPtr codec = nullptr;
  int streamIndex =
=======
  AVCodecOnlyUseForCallingAVFindBestStream codec = nullptr;
  int streamNumber =
>>>>>>> 0ad3f010
      av_find_best_stream(formatContext_.get(), mediaType, -1, -1, &codec, 0);
  return streamIndex;
}

void VideoDecoder::addVideoStreamDecoder(
    int preferredStreamIndex,
    const VideoStreamOptions& videoStreamOptions) {
  if (activeStreamIndices_.count(preferredStreamIndex) > 0) {
    throw std::invalid_argument(
        "Stream with index " + std::to_string(preferredStreamIndex) +
        " is already active.");
  }
  TORCH_CHECK(formatContext_.get() != nullptr);

<<<<<<< HEAD
  AVCodecPtr codec = nullptr;
  int streamIndex = av_find_best_stream(
=======
  AVCodecOnlyUseForCallingAVFindBestStream codec = nullptr;
  int streamNumber = av_find_best_stream(
>>>>>>> 0ad3f010
      formatContext_.get(),
      AVMEDIA_TYPE_VIDEO,
      preferredStreamIndex,
      -1,
      &codec,
      0);
  if (streamIndex < 0) {
    throw std::invalid_argument("No valid stream found in input file.");
  }
  TORCH_CHECK(codec != nullptr);

<<<<<<< HEAD
  StreamMetadata& streamMetadata =
      containerMetadata_.streamMetadatas[streamIndex];
  if (seekMode_ == SeekMode::approximate &&
      !streamMetadata.averageFps.has_value()) {
    throw std::runtime_error(
        "Seek mode is approximate, but stream " + std::to_string(streamIndex) +
        " does not have an average fps in its metadata.");
  }

  StreamInfo& streamInfo = streamInfos_[streamIndex];
  streamInfo.streamIndex = streamIndex;
  streamInfo.timeBase = formatContext_->streams[streamIndex]->time_base;
  streamInfo.stream = formatContext_->streams[streamIndex];
=======
  StreamInfo& streamInfo = streams_[streamNumber];
  streamInfo.streamIndex = streamNumber;
  streamInfo.timeBase = formatContext_->streams[streamNumber]->time_base;
  streamInfo.stream = formatContext_->streams[streamNumber];
>>>>>>> 0ad3f010

  if (streamInfo.stream->codecpar->codec_type != AVMEDIA_TYPE_VIDEO) {
    throw std::invalid_argument(
        "Stream with index " + std::to_string(streamIndex) +
        " is not a video stream.");
  }

<<<<<<< HEAD
  if (videoStreamOptions.device.type() == torch::kCUDA) {
    codec =
        findCudaCodec(
            videoStreamOptions.device, streamInfo.stream->codecpar->codec_id)
            .value_or(codec);
=======
  if (options.device.type() == torch::kCUDA) {
    codec = makeAVCodecOnlyUseForCallingAVFindBestStream(
        findCudaCodec(options.device, streamInfo.stream->codecpar->codec_id)
            .value_or(codec));
  }

  StreamMetadata& streamMetadata = containerMetadata_.streams[streamNumber];
  if (seekMode_ == SeekMode::approximate &&
      !streamMetadata.averageFps.has_value()) {
    throw std::runtime_error(
        "Seek mode is approximate, but stream " + std::to_string(streamNumber) +
        " does not have an average fps in its metadata.");
>>>>>>> 0ad3f010
  }

  AVCodecContext* codecContext = avcodec_alloc_context3(codec);
  TORCH_CHECK(codecContext != nullptr);
<<<<<<< HEAD
  codecContext->thread_count = videoStreamOptions.ffmpegThreadCount.value_or(0);
=======
  codecContext->thread_count = options.ffmpegThreadCount.value_or(0);
>>>>>>> 0ad3f010
  streamInfo.codecContext.reset(codecContext);

  int retVal = avcodec_parameters_to_context(
      streamInfo.codecContext.get(), streamInfo.stream->codecpar);
  TORCH_CHECK_EQ(retVal, AVSUCCESS);

<<<<<<< HEAD
  if (videoStreamOptions.device.type() == torch::kCPU) {
=======
  if (options.device.type() == torch::kCPU) {
>>>>>>> 0ad3f010
    // No more initialization needed for CPU.
  } else if (videoStreamOptions.device.type() == torch::kCUDA) {
    initializeContextOnCuda(videoStreamOptions.device, codecContext);
  } else {
    TORCH_CHECK(
        false, "Invalid device type: " + videoStreamOptions.device.str());
  }

  retVal = avcodec_open2(streamInfo.codecContext.get(), codec, nullptr);
  if (retVal < AVSUCCESS) {
    throw std::invalid_argument(getFFMPEGErrorStringFromErrorCode(retVal));
  }

  codecContext->time_base = streamInfo.stream->time_base;
  activeStreamIndices_.insert(streamIndex);
  updateMetadataWithCodecContext(streamInfo.streamIndex, codecContext);
<<<<<<< HEAD
  streamInfo.videoStreamOptions = videoStreamOptions;
=======
  streamInfo.options = options;
>>>>>>> 0ad3f010

  // By default, we want to use swscale for color conversion because it is
  // faster. However, it has width requirements, so we may need to fall back
  // to filtergraph. We also need to respect what was requested from the
  // options; we respect the options unconditionally, so it's possible for
  // swscale's width requirements to be violated. We don't expose the ability to
  // choose color conversion library publicly; we only use this ability
  // internally.
<<<<<<< HEAD
  int width = videoStreamOptions.width.value_or(codecContext->width);
=======
  int width = options.width.value_or(codecContext->width);
>>>>>>> 0ad3f010
  auto defaultLibrary = getDefaultColorConversionLibrary(width);
  streamInfo.colorConversionLibrary =
      videoStreamOptions.colorConversionLibrary.value_or(defaultLibrary);
}

void VideoDecoder::updateMetadataWithCodecContext(
    int streamIndex,
    AVCodecContext* codecContext) {
  containerMetadata_.streamMetadatas[streamIndex].width = codecContext->width;
  containerMetadata_.streamMetadatas[streamIndex].height = codecContext->height;
  auto codedId = codecContext->codec_id;
  containerMetadata_.streamMetadatas[streamIndex].codecName =
      std::string(avcodec_get_name(codedId));
}

VideoDecoder::ContainerMetadata VideoDecoder::getContainerMetadata() const {
  return containerMetadata_;
}

int VideoDecoder::getKeyFrameIndexForPtsUsingEncoderIndex(
    AVStream* stream,
    int64_t pts) const {
  int currentKeyFrameIndex =
      av_index_search_timestamp(stream, pts, AVSEEK_FLAG_BACKWARD);
  return currentKeyFrameIndex;
}

int VideoDecoder::getKeyFrameIndexForPtsUsingScannedIndex(
    const std::vector<VideoDecoder::FrameInfo>& keyFrames,
    int64_t pts) const {
  auto upperBound = std::upper_bound(
      keyFrames.begin(),
      keyFrames.end(),
      pts,
      [](int64_t pts, const VideoDecoder::FrameInfo& frameInfo) {
        return pts < frameInfo.pts;
      });
  if (upperBound == keyFrames.begin()) {
    return -1;
  }
  return upperBound - 1 - keyFrames.begin();
}

void VideoDecoder::scanFileAndUpdateMetadataAndIndex() {
  if (scannedAllStreams_) {
    return;
  }

  while (true) {
    // Get the next packet.
    UniqueAVPacket packet(av_packet_alloc());
    int ffmpegStatus = av_read_frame(formatContext_.get(), packet.get());

    if (ffmpegStatus == AVERROR_EOF) {
      break;
    }

    if (ffmpegStatus != AVSUCCESS) {
      throw std::runtime_error(
          "Failed to read frame from input file: " +
          getFFMPEGErrorStringFromErrorCode(ffmpegStatus));
    }

    if (packet->flags & AV_PKT_FLAG_DISCARD) {
      continue;
    }

    // We got a valid packet. Let's figure out what stream it belongs to and
    // record its relevant metadata.
    int streamIndex = packet->stream_index;
<<<<<<< HEAD
    auto& streamMetadata = containerMetadata_.streamMetadatas[streamIndex];
=======
    auto& streamMetadata = containerMetadata_.streams[streamIndex];
>>>>>>> 0ad3f010
    streamMetadata.minPtsFromScan = std::min(
        streamMetadata.minPtsFromScan.value_or(INT64_MAX), packet->pts);
    streamMetadata.maxPtsFromScan = std::max(
        streamMetadata.maxPtsFromScan.value_or(INT64_MIN),
        packet->pts + packet->duration);
    streamMetadata.numFramesFromScan =
        streamMetadata.numFramesFromScan.value_or(0) + 1;

    // Note that we set the other value in this struct, nextPts, only after
    // we have scanned all packets and sorted by pts.
    FrameInfo frameInfo = {packet->pts};
    if (packet->flags & AV_PKT_FLAG_KEY) {
      streamInfos_[streamIndex].keyFrames.push_back(frameInfo);
    }
    streamInfos_[streamIndex].allFrames.push_back(frameInfo);
  }

  // Set all per-stream metadata that requires knowing the content of all
  // packets.
<<<<<<< HEAD
  for (size_t streamIndex = 0;
       streamIndex < containerMetadata_.streamMetadatas.size();
=======
  for (size_t streamIndex = 0; streamIndex < containerMetadata_.streams.size();
>>>>>>> 0ad3f010
       ++streamIndex) {
    auto& streamMetadata = containerMetadata_.streamMetadatas[streamIndex];
    auto avStream = formatContext_->streams[streamIndex];

<<<<<<< HEAD
    streamMetadata.numFramesFromScan =
        streamInfos_[streamIndex].allFrames.size();
=======
    streamMetadata.numFramesFromScan = streams_[streamIndex].allFrames.size();
>>>>>>> 0ad3f010

    if (streamMetadata.minPtsFromScan.has_value()) {
      streamMetadata.minPtsSecondsFromScan =
          *streamMetadata.minPtsFromScan * av_q2d(avStream->time_base);
    }
    if (streamMetadata.maxPtsFromScan.has_value()) {
      streamMetadata.maxPtsSecondsFromScan =
          *streamMetadata.maxPtsFromScan * av_q2d(avStream->time_base);
    }
  }

  // Reset the seek-cursor back to the beginning.
  int ffmepgStatus =
      avformat_seek_file(formatContext_.get(), 0, INT64_MIN, 0, 0, 0);
  if (ffmepgStatus < 0) {
    throw std::runtime_error(
        "Could not seek file to pts=0: " +
        getFFMPEGErrorStringFromErrorCode(ffmepgStatus));
  }

  // Sort all frames by their pts.
<<<<<<< HEAD
  for (auto& [streamIndex, streamInfo] : streamInfos_) {
=======
  for (auto& [streamIndex, streamInfo] : streams_) {
>>>>>>> 0ad3f010
    std::sort(
        streamInfo.keyFrames.begin(),
        streamInfo.keyFrames.end(),
        [](const FrameInfo& frameInfo1, const FrameInfo& frameInfo2) {
          return frameInfo1.pts < frameInfo2.pts;
        });
    std::sort(
        streamInfo.allFrames.begin(),
        streamInfo.allFrames.end(),
        [](const FrameInfo& frameInfo1, const FrameInfo& frameInfo2) {
          return frameInfo1.pts < frameInfo2.pts;
        });

    for (size_t i = 0; i < streamInfo.allFrames.size(); ++i) {
      if (i + 1 < streamInfo.allFrames.size()) {
        streamInfo.allFrames[i].nextPts = streamInfo.allFrames[i + 1].pts;
      }
    }
  }

  scannedAllStreams_ = true;
}

int VideoDecoder::getKeyFrameIndexForPts(
    const StreamInfo& streamInfo,
    int64_t pts) const {
  if (streamInfo.keyFrames.empty()) {
    return getKeyFrameIndexForPtsUsingEncoderIndex(streamInfo.stream, pts);
  }
  return getKeyFrameIndexForPtsUsingScannedIndex(streamInfo.keyFrames, pts);
}
/*
Videos have I frames and non-I frames (P and B frames). Non-I frames need data
from the previous I frame to be decoded.

Imagine the cursor is at a random frame with PTS=x and we wish to seek to a
user-specified PTS=y.

If y < x, we don't have a choice but to seek backwards to the highest I frame
before y.

If y > x, we have two choices:

1. We could keep decoding forward until we hit y. Illustrated below:

I    P     P    P    I    P    P    P    I    P    P    I    P    P    I    P
                          x         y

2. We could try to jump to an I frame between x and y (indicated by j below).
And then start decoding until we encounter y. Illustrated below:

I    P     P    P    I    P    P    P    I    P    P    I    P    P    I    P
                          x              j         y

(2) is more efficient than (1) if there is an I frame between x and y.

We use av_index_search_timestamp to see if there is an I frame between x and y.
*/
bool VideoDecoder::canWeAvoidSeekingForStream(
    const StreamInfo& streamInfo,
    int64_t currentPts,
    int64_t targetPts) const {
  if (targetPts < currentPts) {
    // We can never skip a seek if we are seeking backwards.
    return false;
  }
  if (currentPts == targetPts) {
    // We are seeking to the exact same frame as we are currently at. Without
    // caching we have to rewind back and decode the frame again.
    // TODO: https://github.com/pytorch-labs/torchcodec/issues/84 we could
    // implement caching.
    return false;
  }
  // We are seeking forwards.
  // We can only skip a seek if both currentPts and targetPts share the same
  // keyframe.
  int currentKeyFrameIndex = getKeyFrameIndexForPts(streamInfo, currentPts);
  int targetKeyFrameIndex = getKeyFrameIndexForPts(streamInfo, targetPts);
  return currentKeyFrameIndex >= 0 && targetKeyFrameIndex >= 0 &&
      currentKeyFrameIndex == targetKeyFrameIndex;
}

// This method looks at currentPts and desiredPts and seeks in the
// AVFormatContext if it is needed. We can skip seeking in certain cases. See
// the comment of canWeAvoidSeeking() for details.
void VideoDecoder::maybeSeekToBeforeDesiredPts() {
  if (activeStreamIndices_.size() == 0) {
    return;
  }
  for (int streamIndex : activeStreamIndices_) {
    StreamInfo& streamInfo = streamInfos_[streamIndex];
    // clang-format off: clang format clashes
    streamInfo.discardFramesBeforePts = secondsToClosestPts(*maybeDesiredPts_, streamInfo.timeBase);
    // clang-format on
  }

  decodeStats_.numSeeksAttempted++;
  // See comment for canWeAvoidSeeking() for details on why this optimization
  // works.
  bool mustSeek = false;
  for (int streamIndex : activeStreamIndices_) {
    StreamInfo& streamInfo = streamInfos_[streamIndex];
    int64_t desiredPtsForStream = *maybeDesiredPts_ * streamInfo.timeBase.den;
    if (!canWeAvoidSeekingForStream(
            streamInfo, streamInfo.currentPts, desiredPtsForStream)) {
      mustSeek = true;
      break;
    }
  }
  if (!mustSeek) {
    decodeStats_.numSeeksSkipped++;
    return;
  }
  int firstActiveStreamIndex = *activeStreamIndices_.begin();
  const auto& firstStreamInfo = streamInfos_[firstActiveStreamIndex];
  int64_t desiredPts =
      secondsToClosestPts(*maybeDesiredPts_, firstStreamInfo.timeBase);

  // For some encodings like H265, FFMPEG sometimes seeks past the point we
  // set as the max_ts. So we use our own index to give it the exact pts of
  // the key frame that we want to seek to.
  // See https://github.com/pytorch/torchcodec/issues/179 for more details.
  // See https://trac.ffmpeg.org/ticket/11137 for the underlying ffmpeg bug.
  if (!firstStreamInfo.keyFrames.empty()) {
    int desiredKeyFrameIndex = getKeyFrameIndexForPtsUsingScannedIndex(
        firstStreamInfo.keyFrames, desiredPts);
    desiredKeyFrameIndex = std::max(desiredKeyFrameIndex, 0);
    desiredPts = firstStreamInfo.keyFrames[desiredKeyFrameIndex].pts;
  }

  int ffmepgStatus = avformat_seek_file(
      formatContext_.get(),
      firstStreamInfo.streamIndex,
      INT64_MIN,
      desiredPts,
      desiredPts,
      0);
  if (ffmepgStatus < 0) {
    throw std::runtime_error(
        "Could not seek file to pts=" + std::to_string(desiredPts) + ": " +
        getFFMPEGErrorStringFromErrorCode(ffmepgStatus));
  }
  decodeStats_.numFlushes++;
  for (int streamIndex : activeStreamIndices_) {
    StreamInfo& streamInfo = streamInfos_[streamIndex];
    avcodec_flush_buffers(streamInfo.codecContext.get());
  }
}

VideoDecoder::RawDecodedOutput VideoDecoder::getDecodedOutputWithFilter(
    std::function<bool(int, AVFrame*)> filterFunction) {
  if (activeStreamIndices_.size() == 0) {
    throw std::runtime_error("No active streams configured.");
  }
  resetDecodeStats();
  if (maybeDesiredPts_.has_value()) {
    maybeSeekToBeforeDesiredPts();
    maybeDesiredPts_ = std::nullopt;
  }
  // Need to get the next frame or error from PopFrame.
  UniqueAVFrame avFrame(av_frame_alloc());
  int ffmpegStatus = AVSUCCESS;
  bool reachedEOF = false;
  int frameStreamIndex = -1;
  while (true) {
    frameStreamIndex = -1;
    bool gotPermanentErrorOnAnyActiveStream = false;
    for (int streamIndex : activeStreamIndices_) {
      StreamInfo& streamInfo = streamInfos_[streamIndex];
      ffmpegStatus =
          avcodec_receive_frame(streamInfo.codecContext.get(), avFrame.get());
      bool gotNonRetriableError =
          ffmpegStatus != AVSUCCESS && ffmpegStatus != AVERROR(EAGAIN);
      if (gotNonRetriableError) {
        gotPermanentErrorOnAnyActiveStream = true;
        break;
      }
      if (ffmpegStatus == AVSUCCESS) {
        frameStreamIndex = streamIndex;
        break;
      }
    }
    if (gotPermanentErrorOnAnyActiveStream) {
      break;
    }
    decodeStats_.numFramesReceivedByDecoder++;
    bool gotNeededFrame = ffmpegStatus == AVSUCCESS &&
        filterFunction(frameStreamIndex, avFrame.get());
    if (gotNeededFrame) {
      break;
    } else if (ffmpegStatus == AVSUCCESS) {
      // No need to send more packets here as the decoder may have frames in
      // its buffer.
      continue;
    }
    if (reachedEOF) {
      // We don't have any more packets to send to the decoder. So keep on
      // pulling frames from its internal buffers.
      continue;
    }
    UniqueAVPacket packet(av_packet_alloc());
    ffmpegStatus = av_read_frame(formatContext_.get(), packet.get());
    decodeStats_.numPacketsRead++;
    if (ffmpegStatus == AVERROR_EOF) {
      // End of file reached. We must drain all codecs by sending a nullptr
      // packet.
      for (int streamIndex : activeStreamIndices_) {
        StreamInfo& streamInfo = streamInfos_[streamIndex];
        ffmpegStatus = avcodec_send_packet(
            streamInfo.codecContext.get(),
            /*avpkt=*/nullptr);
        if (ffmpegStatus < AVSUCCESS) {
          throw std::runtime_error(
              "Could not flush decoder: " +
              getFFMPEGErrorStringFromErrorCode(ffmpegStatus));
        }
      }
      reachedEOF = true;
      continue;
    }
    if (ffmpegStatus < AVSUCCESS) {
      throw std::runtime_error(
          "Could not read frame from input file: " +
          getFFMPEGErrorStringFromErrorCode(ffmpegStatus));
    }
    if (activeStreamIndices_.count(packet->stream_index) == 0) {
      // This packet is not for any of the active streams.
      continue;
    }
    ffmpegStatus = avcodec_send_packet(
        streamInfos_[packet->stream_index].codecContext.get(), packet.get());
    decodeStats_.numPacketsSentToDecoder++;
    if (ffmpegStatus < AVSUCCESS) {
      throw std::runtime_error(
          "Could not push packet to decoder: " +
          getFFMPEGErrorStringFromErrorCode(ffmpegStatus));
    }
  }
  if (ffmpegStatus < AVSUCCESS) {
    if (reachedEOF || ffmpegStatus == AVERROR_EOF) {
      throw VideoDecoder::EndOfFileException(
          "Requested next frame while there are no more frames left to "
          "decode.");
    }
    throw std::runtime_error(
        "Could not receive frame from decoder: " +
        getFFMPEGErrorStringFromErrorCode(ffmpegStatus));
  }
  // Note that we don't flush the decoder when we reach EOF (even though that's
  // mentioned in https://ffmpeg.org/doxygen/trunk/group__lavc__encdec.html).
  // This is because we may have packets internally in the decoder that we
  // haven't received as frames. Eventually we will either hit AVERROR_EOF from
  // av_receive_frame() or the user will have seeked to a different location in
  // the file and that will flush the decoder.
  StreamInfo& activeStreamInfo = streamInfos_[frameStreamIndex];
  activeStreamInfo.currentPts = avFrame->pts;
  activeStreamInfo.currentDuration = getDuration(avFrame);
  RawDecodedOutput rawOutput;
  rawOutput.streamIndex = frameStreamIndex;
  rawOutput.avFrame = std::move(avFrame);
  return rawOutput;
}

VideoDecoder::DecodedOutput VideoDecoder::convertAVFrameToDecodedOutput(
    VideoDecoder::RawDecodedOutput& rawOutput,
    std::optional<torch::Tensor> preAllocatedOutputTensor) {
  // Convert the frame to tensor.
  DecodedOutput output;
  int streamIndex = rawOutput.streamIndex;
  AVFrame* avFrame = rawOutput.avFrame.get();
  output.streamIndex = streamIndex;
  auto& streamInfo = streamInfos_[streamIndex];
  TORCH_CHECK(streamInfo.stream->codecpar->codec_type == AVMEDIA_TYPE_VIDEO);
  output.ptsSeconds = ptsToSeconds(
      avFrame->pts, formatContext_->streams[streamIndex]->time_base);
  output.durationSeconds = ptsToSeconds(
      getDuration(avFrame), formatContext_->streams[streamIndex]->time_base);
  // TODO: we should fold preAllocatedOutputTensor into RawDecodedOutput.
  if (streamInfo.videoStreamOptions.device.type() == torch::kCPU) {
    convertAVFrameToDecodedOutputOnCPU(
        rawOutput, output, preAllocatedOutputTensor);
  } else if (streamInfo.videoStreamOptions.device.type() == torch::kCUDA) {
    convertAVFrameToDecodedOutputOnCuda(
        streamInfo.videoStreamOptions.device,
        streamInfo.videoStreamOptions,
        rawOutput,
        output,
        preAllocatedOutputTensor);
  } else {
    TORCH_CHECK(
        false,
        "Invalid device type: " + streamInfo.videoStreamOptions.device.str());
  }
  return output;
}

// Note [preAllocatedOutputTensor with swscale and filtergraph]:
// Callers may pass a pre-allocated tensor, where the output frame tensor will
// be stored. This parameter is honored in any case, but it only leads to a
// speed-up when swscale is used. With swscale, we can tell ffmpeg to place the
// decoded frame directly into `preAllocatedtensor.data_ptr()`. We haven't yet
// found a way to do that with filtegraph.
// TODO: Figure out whether that's possible!
// Dimension order of the preAllocatedOutputTensor must be HWC, regardless of
// `dimension_order` parameter. It's up to callers to re-shape it if needed.
void VideoDecoder::convertAVFrameToDecodedOutputOnCPU(
    VideoDecoder::RawDecodedOutput& rawOutput,
    DecodedOutput& output,
    std::optional<torch::Tensor> preAllocatedOutputTensor) {
  int streamIndex = rawOutput.streamIndex;
  AVFrame* avFrame = rawOutput.avFrame.get();
  auto& streamInfo = streamInfos_[streamIndex];

  auto frameDims = getHeightAndWidthFromOptionsOrAVFrame(
      streamInfo.videoStreamOptions, *avFrame);
  int expectedOutputHeight = frameDims.height;
  int expectedOutputWidth = frameDims.width;

  if (preAllocatedOutputTensor.has_value()) {
    auto shape = preAllocatedOutputTensor.value().sizes();
    TORCH_CHECK(
        (shape.size() == 3) && (shape[0] == expectedOutputHeight) &&
            (shape[1] == expectedOutputWidth) && (shape[2] == 3),
        "Expected pre-allocated tensor of shape ",
        expectedOutputHeight,
        "x",
        expectedOutputWidth,
        "x3, got ",
        shape);
  }

  torch::Tensor outputTensor;
  // We need to compare the current frame context with our previous frame
  // context. If they are different, then we need to re-create our colorspace
  // conversion objects. We create our colorspace conversion objects late so
  // that we don't have to depend on the unreliable metadata in the header.
  // And we sometimes re-create them because it's possible for frame
  // resolution to change mid-stream. Finally, we want to reuse the colorspace
  // conversion objects as much as possible for performance reasons.
  enum AVPixelFormat frameFormat =
      static_cast<enum AVPixelFormat>(avFrame->format);
  auto frameContext = DecodedFrameContext{
      avFrame->width,
      avFrame->height,
      frameFormat,
      expectedOutputWidth,
      expectedOutputHeight};

  if (streamInfo.colorConversionLibrary == ColorConversionLibrary::SWSCALE) {
    outputTensor = preAllocatedOutputTensor.value_or(allocateEmptyHWCTensor(
        expectedOutputHeight, expectedOutputWidth, torch::kCPU));

    if (!streamInfo.swsContext || streamInfo.prevFrameContext != frameContext) {
      createSwsContext(streamInfo, frameContext, avFrame->colorspace);
      streamInfo.prevFrameContext = frameContext;
    }
    int resultHeight =
        convertAVFrameToTensorUsingSwsScale(streamIndex, avFrame, outputTensor);
    // If this check failed, it would mean that the frame wasn't reshaped to
    // the expected height.
    // TODO: Can we do the same check for width?
    TORCH_CHECK(
        resultHeight == expectedOutputHeight,
        "resultHeight != expectedOutputHeight: ",
        resultHeight,
        " != ",
        expectedOutputHeight);

    output.frame = outputTensor;
  } else if (
      streamInfo.colorConversionLibrary ==
      ColorConversionLibrary::FILTERGRAPH) {
    if (!streamInfo.filterState.filterGraph ||
        streamInfo.prevFrameContext != frameContext) {
      createFilterGraph(streamInfo, expectedOutputHeight, expectedOutputWidth);
      streamInfo.prevFrameContext = frameContext;
    }
    outputTensor = convertAVFrameToTensorUsingFilterGraph(streamIndex, avFrame);

    // Similarly to above, if this check fails it means the frame wasn't
    // reshaped to its expected dimensions by filtergraph.
    auto shape = outputTensor.sizes();
    TORCH_CHECK(
        (shape.size() == 3) && (shape[0] == expectedOutputHeight) &&
            (shape[1] == expectedOutputWidth) && (shape[2] == 3),
        "Expected output tensor of shape ",
        expectedOutputHeight,
        "x",
        expectedOutputWidth,
        "x3, got ",
        shape);

    if (preAllocatedOutputTensor.has_value()) {
      // We have already validated that preAllocatedOutputTensor and
      // outputTensor have the same shape.
      preAllocatedOutputTensor.value().copy_(outputTensor);
      output.frame = preAllocatedOutputTensor.value();
    } else {
      output.frame = outputTensor;
    }
  } else {
    throw std::runtime_error(
        "Invalid color conversion library: " +
        std::to_string(static_cast<int>(streamInfo.colorConversionLibrary)));
  }
}

VideoDecoder::DecodedOutput VideoDecoder::getFramePlayedAtTimestampNoDemux(
    double seconds) {
  for (auto& [streamIndex, streamInfo] : streamInfos_) {
    double frameStartTime =
        ptsToSeconds(streamInfo.currentPts, streamInfo.timeBase);
    double frameEndTime = ptsToSeconds(
        streamInfo.currentPts + streamInfo.currentDuration,
        streamInfo.timeBase);
    if (seconds >= frameStartTime && seconds < frameEndTime) {
      // We are in the same frame as the one we just returned. However, since we
      // don't cache it locally, we have to rewind back.
      seconds = frameStartTime;
      break;
    }
  }

  setCursorPtsInSeconds(seconds);
  RawDecodedOutput rawOutput = getDecodedOutputWithFilter(
      [seconds, this](int frameStreamIndex, AVFrame* avFrame) {
        StreamInfo& streamInfo = streamInfos_[frameStreamIndex];
        double frameStartTime = ptsToSeconds(avFrame->pts, streamInfo.timeBase);
        double frameEndTime = ptsToSeconds(
            avFrame->pts + getDuration(avFrame), streamInfo.timeBase);
        if (frameStartTime > seconds) {
          // FFMPEG seeked past the frame we are looking for even though we
          // set max_ts to be our needed timestamp in avformat_seek_file()
          // in maybeSeekToBeforeDesiredPts().
          // This could be a bug in FFMPEG: https://trac.ffmpeg.org/ticket/11137
          // In this case we return the very next frame instead of throwing an
          // exception.
          // TODO: Maybe log to stderr for Debug builds?
          return true;
        }
        return seconds >= frameStartTime && seconds < frameEndTime;
      });

  // Convert the frame to tensor.
  DecodedOutput output = convertAVFrameToDecodedOutput(rawOutput);
  output.frame = maybePermuteHWC2CHW(output.streamIndex, output.frame);
  return output;
}

void VideoDecoder::validateUserProvidedStreamIndex(int streamIndex) {
  int streamsSize = static_cast<int>(containerMetadata_.streamMetadatas.size());
  TORCH_CHECK(
      streamIndex >= 0 && streamIndex < streamsSize,
      "Invalid stream index=" + std::to_string(streamIndex) +
          "; valid indices are in the range [0, " +
          std::to_string(streamsSize) + ").");
  TORCH_CHECK(
      streamInfos_.count(streamIndex) > 0,
      "Provided stream index=" + std::to_string(streamIndex) +
          " was not previously added.");
}

void VideoDecoder::validateScannedAllStreams(const std::string& msg) {
  if (!scannedAllStreams_) {
    throw std::runtime_error(
        "Must scan all streams to update metadata before calling " + msg);
  }
}

void VideoDecoder::validateFrameIndex(
    const StreamMetadata& streamMetadata,
    int64_t frameIndex) {
  int64_t numFrames = getNumFrames(streamMetadata);
  TORCH_CHECK(
      frameIndex >= 0 && frameIndex < numFrames,
      "Invalid frame index=" + std::to_string(frameIndex) +
          " for streamIndex=" + std::to_string(streamMetadata.streamIndex) +
          " numFrames=" + std::to_string(numFrames));
}

VideoDecoder::DecodedOutput VideoDecoder::getFrameAtIndex(
    int streamIndex,
    int64_t frameIndex) {
  auto output = getFrameAtIndexInternal(streamIndex, frameIndex);
  output.frame = maybePermuteHWC2CHW(streamIndex, output.frame);
  return output;
}

int64_t VideoDecoder::getPts(
    const StreamInfo& streamInfo,
    const StreamMetadata& streamMetadata,
    int64_t frameIndex) {
  switch (seekMode_) {
    case SeekMode::exact:
      return streamInfo.allFrames[frameIndex].pts;
    case SeekMode::approximate:
      return secondsToClosestPts(
          frameIndex / streamMetadata.averageFps.value(), streamInfo.timeBase);
    default:
      throw std::runtime_error("Unknown SeekMode");
  }
}

int64_t VideoDecoder::getNumFrames(const StreamMetadata& streamMetadata) {
  switch (seekMode_) {
    case SeekMode::exact:
      return streamMetadata.numFramesFromScan.value();
    case SeekMode::approximate:
      return streamMetadata.numFrames.value();
    default:
      throw std::runtime_error("Unknown SeekMode");
  }
}

double VideoDecoder::getMinSeconds(const StreamMetadata& streamMetadata) {
  switch (seekMode_) {
    case SeekMode::exact:
      return streamMetadata.minPtsSecondsFromScan.value();
    case SeekMode::approximate:
      return 0;
    default:
      throw std::runtime_error("Unknown SeekMode");
  }
}

double VideoDecoder::getMaxSeconds(const StreamMetadata& streamMetadata) {
  switch (seekMode_) {
    case SeekMode::exact:
      return streamMetadata.maxPtsSecondsFromScan.value();
    case SeekMode::approximate:
      return streamMetadata.durationSeconds.value();
    default:
      throw std::runtime_error("Unknown SeekMode");
  }
}

int64_t VideoDecoder::secondsToIndexLowerBound(
    double seconds,
    const StreamInfo& streamInfo,
    const StreamMetadata& streamMetadata) {
  switch (seekMode_) {
    case SeekMode::exact: {
      auto frame = std::lower_bound(
          streamInfo.allFrames.begin(),
          streamInfo.allFrames.end(),
          seconds,
          [&streamInfo](const FrameInfo& info, double start) {
            return ptsToSeconds(info.nextPts, streamInfo.timeBase) <= start;
          });

      return frame - streamInfo.allFrames.begin();
    }
    case SeekMode::approximate:
      return std::floor(seconds * streamMetadata.averageFps.value());
    default:
      throw std::runtime_error("Unknown SeekMode");
  }
}

int64_t VideoDecoder::secondsToIndexUpperBound(
    double seconds,
    const StreamInfo& streamInfo,
    const StreamMetadata& streamMetadata) {
  switch (seekMode_) {
    case SeekMode::exact: {
      auto frame = std::upper_bound(
          streamInfo.allFrames.begin(),
          streamInfo.allFrames.end(),
          seconds,
          [&streamInfo](double stop, const FrameInfo& info) {
            return stop <= ptsToSeconds(info.pts, streamInfo.timeBase);
          });

      return frame - streamInfo.allFrames.begin();
    }
    case SeekMode::approximate:
      return std::ceil(seconds * streamMetadata.averageFps.value());
    default:
      throw std::runtime_error("Unknown SeekMode");
  }
}

VideoDecoder::DecodedOutput VideoDecoder::getFrameAtIndexInternal(
    int streamIndex,
    int64_t frameIndex,
    std::optional<torch::Tensor> preAllocatedOutputTensor) {
  validateUserProvidedStreamIndex(streamIndex);

<<<<<<< HEAD
  const auto& streamInfo = streamInfos_[streamIndex];
  const auto& streamMetadata = containerMetadata_.streamMetadatas[streamIndex];
=======
  const auto& streamInfo = streams_[streamIndex];
  const auto& streamMetadata = containerMetadata_.streams[streamIndex];
>>>>>>> 0ad3f010
  validateFrameIndex(streamMetadata, frameIndex);

  int64_t pts = getPts(streamInfo, streamMetadata, frameIndex);
  setCursorPtsInSeconds(ptsToSeconds(pts, streamInfo.timeBase));
  return getNextFrameNoDemuxInternal(preAllocatedOutputTensor);
}

VideoDecoder::BatchDecodedOutput VideoDecoder::getFramesAtIndices(
    int streamIndex,
    const std::vector<int64_t>& frameIndices) {
  validateUserProvidedStreamIndex(streamIndex);

  auto indicesAreSorted =
      std::is_sorted(frameIndices.begin(), frameIndices.end());

  std::vector<size_t> argsort;
  if (!indicesAreSorted) {
    // if frameIndices is [13, 10, 12, 11]
    // when sorted, it's  [10, 11, 12, 13] <-- this is the sorted order we want
    //                                         to use to decode the frames
    // and argsort is     [ 1,  3,  2,  0]
    argsort.resize(frameIndices.size());
    for (size_t i = 0; i < argsort.size(); ++i) {
      argsort[i] = i;
    }
    std::sort(
        argsort.begin(), argsort.end(), [&frameIndices](size_t a, size_t b) {
          return frameIndices[a] < frameIndices[b];
        });
  }

  const auto& streamMetadata = containerMetadata_.streamMetadatas[streamIndex];
  const auto& streamInfo = streamInfos_[streamIndex];
  const auto& videoStreamOptions = streamInfo.videoStreamOptions;
  BatchDecodedOutput output(
      frameIndices.size(), videoStreamOptions, streamMetadata);

  auto previousIndexInVideo = -1;
  for (size_t f = 0; f < frameIndices.size(); ++f) {
    auto indexInOutput = indicesAreSorted ? f : argsort[f];
    auto indexInVideo = frameIndices[indexInOutput];

    validateFrameIndex(streamMetadata, indexInVideo);

    if ((f > 0) && (indexInVideo == previousIndexInVideo)) {
      // Avoid decoding the same frame twice
      auto previousIndexInOutput = indicesAreSorted ? f - 1 : argsort[f - 1];
      output.frames[indexInOutput].copy_(output.frames[previousIndexInOutput]);
      output.ptsSeconds[indexInOutput] =
          output.ptsSeconds[previousIndexInOutput];
      output.durationSeconds[indexInOutput] =
          output.durationSeconds[previousIndexInOutput];
    } else {
      DecodedOutput singleOut = getFrameAtIndexInternal(
          streamIndex, indexInVideo, output.frames[indexInOutput]);
      output.ptsSeconds[indexInOutput] = singleOut.ptsSeconds;
      output.durationSeconds[indexInOutput] = singleOut.durationSeconds;
    }
    previousIndexInVideo = indexInVideo;
  }
  output.frames = maybePermuteHWC2CHW(streamIndex, output.frames);
  return output;
}

VideoDecoder::BatchDecodedOutput VideoDecoder::getFramesPlayedByTimestamps(
    int streamIndex,
    const std::vector<double>& timestamps) {
  validateUserProvidedStreamIndex(streamIndex);

<<<<<<< HEAD
  const auto& streamMetadata = containerMetadata_.streamMetadatas[streamIndex];
  const auto& streamInfo = streamInfos_[streamIndex];
=======
  const auto& streamMetadata = containerMetadata_.streams[streamIndex];
  const auto& stream = streams_[streamIndex];
>>>>>>> 0ad3f010

  double minSeconds = getMinSeconds(streamMetadata);
  double maxSeconds = getMaxSeconds(streamMetadata);

  // The frame played at timestamp t and the one played at timestamp `t +
  // eps` are probably the same frame, with the same index. The easiest way to
  // avoid decoding that unique frame twice is to convert the input timestamps
  // to indices, and leverage the de-duplication logic of getFramesAtIndices.

  std::vector<int64_t> frameIndices(timestamps.size());
  for (size_t i = 0; i < timestamps.size(); ++i) {
    auto frameSeconds = timestamps[i];
    TORCH_CHECK(
        frameSeconds >= minSeconds && frameSeconds < maxSeconds,
        "frame pts is " + std::to_string(frameSeconds) +
            "; must be in range [" + std::to_string(minSeconds) + ", " +
            std::to_string(maxSeconds) + ").");

    frameIndices[i] =
<<<<<<< HEAD
        secondsToIndexLowerBound(frameSeconds, streamInfo, streamMetadata);
=======
        secondsToIndexLowerBound(frameSeconds, stream, streamMetadata);
>>>>>>> 0ad3f010
  }

  return getFramesAtIndices(streamIndex, frameIndices);
}

VideoDecoder::BatchDecodedOutput VideoDecoder::getFramesInRange(
    int streamIndex,
    int64_t start,
    int64_t stop,
    int64_t step) {
  validateUserProvidedStreamIndex(streamIndex);

<<<<<<< HEAD
  const auto& streamMetadata = containerMetadata_.streamMetadatas[streamIndex];
  const auto& streamInfo = streamInfos_[streamIndex];
=======
  const auto& streamMetadata = containerMetadata_.streams[streamIndex];
  const auto& stream = streams_[streamIndex];
>>>>>>> 0ad3f010
  int64_t numFrames = getNumFrames(streamMetadata);
  TORCH_CHECK(
      start >= 0, "Range start, " + std::to_string(start) + " is less than 0.");
  TORCH_CHECK(
      stop <= numFrames,
      "Range stop, " + std::to_string(stop) +
          ", is more than the number of frames, " + std::to_string(numFrames));
  TORCH_CHECK(
      step > 0, "Step must be greater than 0; is " + std::to_string(step));

  int64_t numOutputFrames = std::ceil((stop - start) / double(step));
  const auto& videoStreamOptions = streamInfo.videoStreamOptions;
  BatchDecodedOutput output(
      numOutputFrames, videoStreamOptions, streamMetadata);

  for (int64_t i = start, f = 0; i < stop; i += step, ++f) {
    DecodedOutput singleOut =
        getFrameAtIndexInternal(streamIndex, i, output.frames[f]);
    output.ptsSeconds[f] = singleOut.ptsSeconds;
    output.durationSeconds[f] = singleOut.durationSeconds;
  }
  output.frames = maybePermuteHWC2CHW(streamIndex, output.frames);
  return output;
}

VideoDecoder::BatchDecodedOutput
VideoDecoder::getFramesPlayedByTimestampInRange(
    int streamIndex,
    double startSeconds,
    double stopSeconds) {
  validateUserProvidedStreamIndex(streamIndex);

<<<<<<< HEAD
  const auto& streamMetadata = containerMetadata_.streamMetadatas[streamIndex];
=======
  const auto& streamMetadata = containerMetadata_.streams[streamIndex];
>>>>>>> 0ad3f010
  TORCH_CHECK(
      startSeconds <= stopSeconds,
      "Start seconds (" + std::to_string(startSeconds) +
          ") must be less than or equal to stop seconds (" +
          std::to_string(stopSeconds) + ".");

  const auto& streamInfo = streamInfos_[streamIndex];
  const auto& videoStreamOptions = streamInfo.videoStreamOptions;

  // Special case needed to implement a half-open range. At first glance, this
  // may seem unnecessary, as our search for stopFrame can return the end, and
  // we don't include stopFramIndex in our output. However, consider the
  // following scenario:
  //
  //   frame=0, pts=0.0
  //   frame=1, pts=0.3
  //
  //   interval A: [0.2, 0.2)
  //   interval B: [0.2, 0.15)
  //
  // Both intervals take place between the pts values for frame 0 and frame 1,
  // which by our abstract player, means that both intervals map to frame 0. By
  // the definition of a half open interval, interval A should return no frames.
  // Interval B should return frame 0. However, for both A and B, the individual
  // values of the intervals will map to the same frame indices below. Hence, we
  // need this special case below.
  if (startSeconds == stopSeconds) {
    BatchDecodedOutput output(0, videoStreamOptions, streamMetadata);
    output.frames = maybePermuteHWC2CHW(streamIndex, output.frames);
    return output;
  }

  double minSeconds = getMinSeconds(streamMetadata);
  double maxSeconds = getMaxSeconds(streamMetadata);
  TORCH_CHECK(
      startSeconds >= minSeconds && startSeconds < maxSeconds,
      "Start seconds is " + std::to_string(startSeconds) +
          "; must be in range [" + std::to_string(minSeconds) + ", " +
          std::to_string(maxSeconds) + ").");
  TORCH_CHECK(
      stopSeconds <= maxSeconds,
      "Stop seconds (" + std::to_string(stopSeconds) +
          "; must be less than or equal to " + std::to_string(maxSeconds) +
          ").");

  // Note that we look at nextPts for a frame, and not its pts or duration.
  // Our abstract player displays frames starting at the pts for that frame
  // until the pts for the next frame. There are two consequences:
  //
  //   1. We ignore the duration for a frame. A frame is played until the
  //   next frame replaces it. This model is robust to durations being 0 or
  //   incorrect; our source of truth is the pts for frames. If duration is
  //   accurate, the nextPts for a frame would be equivalent to pts +
  //   duration.
  //   2. In order to establish if the start of an interval maps to a
  //   particular frame, we need to figure out if it is ordered after the
  //   frame's pts, but before the next frames's pts.

  int64_t startFrameIndex =
<<<<<<< HEAD
      secondsToIndexLowerBound(startSeconds, streamInfo, streamMetadata);
  int64_t stopFrameIndex =
      secondsToIndexUpperBound(stopSeconds, streamInfo, streamMetadata);
  int64_t numFrames = stopFrameIndex - startFrameIndex;

  BatchDecodedOutput output(numFrames, videoStreamOptions, streamMetadata);
=======
      secondsToIndexLowerBound(startSeconds, stream, streamMetadata);
  int64_t stopFrameIndex =
      secondsToIndexUpperBound(stopSeconds, stream, streamMetadata);
  int64_t numFrames = stopFrameIndex - startFrameIndex;

  BatchDecodedOutput output(numFrames, options, streamMetadata);
>>>>>>> 0ad3f010
  for (int64_t i = startFrameIndex, f = 0; i < stopFrameIndex; ++i, ++f) {
    DecodedOutput singleOut =
        getFrameAtIndexInternal(streamIndex, i, output.frames[f]);
    output.ptsSeconds[f] = singleOut.ptsSeconds;
    output.durationSeconds[f] = singleOut.durationSeconds;
  }
  output.frames = maybePermuteHWC2CHW(streamIndex, output.frames);

  return output;
}

VideoDecoder::RawDecodedOutput VideoDecoder::getNextRawDecodedOutputNoDemux() {
  auto rawOutput = getDecodedOutputWithFilter(
      [this](int frameStreamIndex, AVFrame* avFrame) {
        StreamInfo& activeStreamInfo = streamInfos_[frameStreamIndex];
        return avFrame->pts >= activeStreamInfo.discardFramesBeforePts;
      });
  return rawOutput;
}

VideoDecoder::DecodedOutput VideoDecoder::getNextFrameNoDemux() {
  auto output = getNextFrameNoDemuxInternal();
  output.frame = maybePermuteHWC2CHW(output.streamIndex, output.frame);
  return output;
}

VideoDecoder::DecodedOutput VideoDecoder::getNextFrameNoDemuxInternal(
    std::optional<torch::Tensor> preAllocatedOutputTensor) {
  auto rawOutput = getNextRawDecodedOutputNoDemux();
  return convertAVFrameToDecodedOutput(rawOutput, preAllocatedOutputTensor);
}

void VideoDecoder::setCursorPtsInSeconds(double seconds) {
  maybeDesiredPts_ = seconds;
}

VideoDecoder::DecodeStats VideoDecoder::getDecodeStats() const {
  return decodeStats_;
}

void VideoDecoder::resetDecodeStats() {
  decodeStats_ = DecodeStats{};
}

double VideoDecoder::getPtsSecondsForFrame(
    int streamIndex,
    int64_t frameIndex) {
  validateUserProvidedStreamIndex(streamIndex);
  validateScannedAllStreams("getPtsSecondsForFrame");

<<<<<<< HEAD
  const auto& streamInfo = streamInfos_[streamIndex];
  const auto& streamMetadata = containerMetadata_.streamMetadatas[streamIndex];
=======
  const auto& streamInfo = streams_[streamIndex];
  const auto& streamMetadata = containerMetadata_.streams[streamIndex];
>>>>>>> 0ad3f010
  validateFrameIndex(streamMetadata, frameIndex);

  return ptsToSeconds(
      streamInfo.allFrames[frameIndex].pts, streamInfo.timeBase);
}

void VideoDecoder::createSwsContext(
    StreamInfo& streamInfo,
    const DecodedFrameContext& frameContext,
    const enum AVColorSpace colorspace) {
  SwsContext* swsContext = sws_getContext(
      frameContext.decodedWidth,
      frameContext.decodedHeight,
      frameContext.decodedFormat,
      frameContext.expectedWidth,
      frameContext.expectedHeight,
      AV_PIX_FMT_RGB24,
      SWS_BILINEAR,
      nullptr,
      nullptr,
      nullptr);
  TORCH_CHECK(swsContext, "sws_getContext() returned nullptr");

  int* invTable = nullptr;
  int* table = nullptr;
  int srcRange, dstRange, brightness, contrast, saturation;
  int ret = sws_getColorspaceDetails(
      swsContext,
      &invTable,
      &srcRange,
      &table,
      &dstRange,
      &brightness,
      &contrast,
      &saturation);
  TORCH_CHECK(ret != -1, "sws_getColorspaceDetails returned -1");

  const int* colorspaceTable = sws_getCoefficients(colorspace);
  ret = sws_setColorspaceDetails(
      swsContext,
      colorspaceTable,
      srcRange,
      colorspaceTable,
      dstRange,
      brightness,
      contrast,
      saturation);
  TORCH_CHECK(ret != -1, "sws_setColorspaceDetails returned -1");

  streamInfo.swsContext.reset(swsContext);
}

int VideoDecoder::convertAVFrameToTensorUsingSwsScale(
    int streamIndex,
    const AVFrame* avFrame,
    torch::Tensor& outputTensor) {
  StreamInfo& activeStreamInfo = streamInfos_[streamIndex];
  SwsContext* swsContext = activeStreamInfo.swsContext.get();
  uint8_t* pointers[4] = {
      outputTensor.data_ptr<uint8_t>(), nullptr, nullptr, nullptr};
  int expectedOutputWidth = outputTensor.sizes()[1];
  int linesizes[4] = {expectedOutputWidth * 3, 0, 0, 0};
  int resultHeight = sws_scale(
      swsContext,
      avFrame->data,
      avFrame->linesize,
      0,
      avFrame->height,
      pointers,
      linesizes);
  return resultHeight;
}

torch::Tensor VideoDecoder::convertAVFrameToTensorUsingFilterGraph(
    int streamIndex,
    const AVFrame* avFrame) {
  FilterState& filterState = streamInfos_[streamIndex].filterState;
  int ffmpegStatus =
      av_buffersrc_write_frame(filterState.sourceContext, avFrame);
  if (ffmpegStatus < AVSUCCESS) {
    throw std::runtime_error("Failed to add frame to buffer source context");
  }

  UniqueAVFrame filteredAVFrame(av_frame_alloc());
  ffmpegStatus =
      av_buffersink_get_frame(filterState.sinkContext, filteredAVFrame.get());
  TORCH_CHECK_EQ(filteredAVFrame->format, AV_PIX_FMT_RGB24);

  auto frameDims = getHeightAndWidthFromResizedAVFrame(*filteredAVFrame.get());
  int height = frameDims.height;
  int width = frameDims.width;
  std::vector<int64_t> shape = {height, width, 3};
  std::vector<int64_t> strides = {filteredAVFrame->linesize[0], 3, 1};
  AVFrame* filteredAVFramePtr = filteredAVFrame.release();
  auto deleter = [filteredAVFramePtr](void*) {
    UniqueAVFrame avFrameToDelete(filteredAVFramePtr);
  };
  return torch::from_blob(
      filteredAVFramePtr->data[0], shape, strides, deleter, {torch::kUInt8});
}

VideoDecoder::~VideoDecoder() {
  for (auto& [streamIndex, streamInfo] : streamInfos_) {
    auto& device = streamInfo.videoStreamOptions.device;
    if (device.type() == torch::kCPU) {
    } else if (device.type() == torch::kCUDA) {
      releaseContextOnCuda(device, streamInfo.codecContext.get());
    } else {
      TORCH_CHECK(false, "Invalid device type: " + device.str());
    }
  }
}

FrameDims getHeightAndWidthFromResizedAVFrame(const AVFrame& resizedAVFrame) {
  return FrameDims(resizedAVFrame.height, resizedAVFrame.width);
}

FrameDims getHeightAndWidthFromOptionsOrMetadata(
    const VideoDecoder::VideoStreamOptions& videoStreamOptions,
    const VideoDecoder::StreamMetadata& streamMetadata) {
  return FrameDims(
      videoStreamOptions.height.value_or(*streamMetadata.height),
      videoStreamOptions.width.value_or(*streamMetadata.width));
}

FrameDims getHeightAndWidthFromOptionsOrAVFrame(
    const VideoDecoder::VideoStreamOptions& videoStreamOptions,
    const AVFrame& avFrame) {
  return FrameDims(
      videoStreamOptions.height.value_or(avFrame.height),
      videoStreamOptions.width.value_or(avFrame.width));
}

torch::Tensor allocateEmptyHWCTensor(
    int height,
    int width,
    torch::Device device,
    std::optional<int> numFrames) {
  auto tensorOptions = torch::TensorOptions()
                           .dtype(torch::kUInt8)
                           .layout(torch::kStrided)
                           .device(device);
  TORCH_CHECK(height > 0, "height must be > 0, got: ", height);
  TORCH_CHECK(width > 0, "width must be > 0, got: ", width);
  if (numFrames.has_value()) {
    auto numFramesValue = numFrames.value();
    TORCH_CHECK(
        numFramesValue >= 0, "numFrames must be >= 0, got: ", numFramesValue);
    return torch::empty({numFramesValue, height, width, 3}, tensorOptions);
  } else {
    return torch::empty({height, width, 3}, tensorOptions);
  }
}

std::ostream& operator<<(
    std::ostream& os,
    const VideoDecoder::DecodeStats& stats) {
  os << "DecodeStats{"
     << "numFramesReceivedByDecoder=" << stats.numFramesReceivedByDecoder
     << ", numPacketsRead=" << stats.numPacketsRead
     << ", numPacketsSentToDecoder=" << stats.numPacketsSentToDecoder
     << ", numSeeksAttempted=" << stats.numSeeksAttempted
     << ", numSeeksSkipped=" << stats.numSeeksSkipped
     << ", numFlushes=" << stats.numFlushes << "}";

  return os;
}

} // namespace facebook::torchcodec<|MERGE_RESOLUTION|>--- conflicted
+++ resolved
@@ -439,14 +439,9 @@
 }
 
 int VideoDecoder::getBestStreamIndex(AVMediaType mediaType) {
-<<<<<<< HEAD
-  AVCodecPtr codec = nullptr;
+  AVCodecOnlyUseForCallingAVFindBestStream avCodec = nullptr;
   int streamIndex =
-=======
-  AVCodecOnlyUseForCallingAVFindBestStream codec = nullptr;
-  int streamNumber =
->>>>>>> 0ad3f010
-      av_find_best_stream(formatContext_.get(), mediaType, -1, -1, &codec, 0);
+      av_find_best_stream(formatContext_.get(), mediaType, -1, -1, &avCodec, 0);
   return streamIndex;
 }
 
@@ -460,25 +455,19 @@
   }
   TORCH_CHECK(formatContext_.get() != nullptr);
 
-<<<<<<< HEAD
-  AVCodecPtr codec = nullptr;
+  AVCodecOnlyUseForCallingAVFindBestStream avCodec = nullptr;
   int streamIndex = av_find_best_stream(
-=======
-  AVCodecOnlyUseForCallingAVFindBestStream codec = nullptr;
-  int streamNumber = av_find_best_stream(
->>>>>>> 0ad3f010
       formatContext_.get(),
       AVMEDIA_TYPE_VIDEO,
       preferredStreamIndex,
       -1,
-      &codec,
+      &avCodec,
       0);
   if (streamIndex < 0) {
     throw std::invalid_argument("No valid stream found in input file.");
   }
-  TORCH_CHECK(codec != nullptr);
-
-<<<<<<< HEAD
+  TORCH_CHECK(avCodec != nullptr);
+
   StreamMetadata& streamMetadata =
       containerMetadata_.streamMetadatas[streamIndex];
   if (seekMode_ == SeekMode::approximate &&
@@ -492,12 +481,6 @@
   streamInfo.streamIndex = streamIndex;
   streamInfo.timeBase = formatContext_->streams[streamIndex]->time_base;
   streamInfo.stream = formatContext_->streams[streamIndex];
-=======
-  StreamInfo& streamInfo = streams_[streamNumber];
-  streamInfo.streamIndex = streamNumber;
-  streamInfo.timeBase = formatContext_->streams[streamNumber]->time_base;
-  streamInfo.stream = formatContext_->streams[streamNumber];
->>>>>>> 0ad3f010
 
   if (streamInfo.stream->codecpar->codec_type != AVMEDIA_TYPE_VIDEO) {
     throw std::invalid_argument(
@@ -505,46 +488,23 @@
         " is not a video stream.");
   }
 
-<<<<<<< HEAD
   if (videoStreamOptions.device.type() == torch::kCUDA) {
-    codec =
+    avCodec = makeAVCodecOnlyUseForCallingAVFindBestStream(
         findCudaCodec(
             videoStreamOptions.device, streamInfo.stream->codecpar->codec_id)
-            .value_or(codec);
-=======
-  if (options.device.type() == torch::kCUDA) {
-    codec = makeAVCodecOnlyUseForCallingAVFindBestStream(
-        findCudaCodec(options.device, streamInfo.stream->codecpar->codec_id)
-            .value_or(codec));
-  }
-
-  StreamMetadata& streamMetadata = containerMetadata_.streams[streamNumber];
-  if (seekMode_ == SeekMode::approximate &&
-      !streamMetadata.averageFps.has_value()) {
-    throw std::runtime_error(
-        "Seek mode is approximate, but stream " + std::to_string(streamNumber) +
-        " does not have an average fps in its metadata.");
->>>>>>> 0ad3f010
-  }
-
-  AVCodecContext* codecContext = avcodec_alloc_context3(codec);
+            .value_or(avCodec));
+  }
+
+  AVCodecContext* codecContext = avcodec_alloc_context3(avCodec);
   TORCH_CHECK(codecContext != nullptr);
-<<<<<<< HEAD
   codecContext->thread_count = videoStreamOptions.ffmpegThreadCount.value_or(0);
-=======
-  codecContext->thread_count = options.ffmpegThreadCount.value_or(0);
->>>>>>> 0ad3f010
   streamInfo.codecContext.reset(codecContext);
 
   int retVal = avcodec_parameters_to_context(
       streamInfo.codecContext.get(), streamInfo.stream->codecpar);
   TORCH_CHECK_EQ(retVal, AVSUCCESS);
 
-<<<<<<< HEAD
   if (videoStreamOptions.device.type() == torch::kCPU) {
-=======
-  if (options.device.type() == torch::kCPU) {
->>>>>>> 0ad3f010
     // No more initialization needed for CPU.
   } else if (videoStreamOptions.device.type() == torch::kCUDA) {
     initializeContextOnCuda(videoStreamOptions.device, codecContext);
@@ -553,7 +513,7 @@
         false, "Invalid device type: " + videoStreamOptions.device.str());
   }
 
-  retVal = avcodec_open2(streamInfo.codecContext.get(), codec, nullptr);
+  retVal = avcodec_open2(streamInfo.codecContext.get(), avCodec, nullptr);
   if (retVal < AVSUCCESS) {
     throw std::invalid_argument(getFFMPEGErrorStringFromErrorCode(retVal));
   }
@@ -561,11 +521,7 @@
   codecContext->time_base = streamInfo.stream->time_base;
   activeStreamIndices_.insert(streamIndex);
   updateMetadataWithCodecContext(streamInfo.streamIndex, codecContext);
-<<<<<<< HEAD
   streamInfo.videoStreamOptions = videoStreamOptions;
-=======
-  streamInfo.options = options;
->>>>>>> 0ad3f010
 
   // By default, we want to use swscale for color conversion because it is
   // faster. However, it has width requirements, so we may need to fall back
@@ -574,11 +530,7 @@
   // swscale's width requirements to be violated. We don't expose the ability to
   // choose color conversion library publicly; we only use this ability
   // internally.
-<<<<<<< HEAD
   int width = videoStreamOptions.width.value_or(codecContext->width);
-=======
-  int width = options.width.value_or(codecContext->width);
->>>>>>> 0ad3f010
   auto defaultLibrary = getDefaultColorConversionLibrary(width);
   streamInfo.colorConversionLibrary =
       videoStreamOptions.colorConversionLibrary.value_or(defaultLibrary);
@@ -649,11 +601,7 @@
     // We got a valid packet. Let's figure out what stream it belongs to and
     // record its relevant metadata.
     int streamIndex = packet->stream_index;
-<<<<<<< HEAD
     auto& streamMetadata = containerMetadata_.streamMetadatas[streamIndex];
-=======
-    auto& streamMetadata = containerMetadata_.streams[streamIndex];
->>>>>>> 0ad3f010
     streamMetadata.minPtsFromScan = std::min(
         streamMetadata.minPtsFromScan.value_or(INT64_MAX), packet->pts);
     streamMetadata.maxPtsFromScan = std::max(
@@ -673,22 +621,14 @@
 
   // Set all per-stream metadata that requires knowing the content of all
   // packets.
-<<<<<<< HEAD
   for (size_t streamIndex = 0;
        streamIndex < containerMetadata_.streamMetadatas.size();
-=======
-  for (size_t streamIndex = 0; streamIndex < containerMetadata_.streams.size();
->>>>>>> 0ad3f010
        ++streamIndex) {
     auto& streamMetadata = containerMetadata_.streamMetadatas[streamIndex];
     auto avStream = formatContext_->streams[streamIndex];
 
-<<<<<<< HEAD
     streamMetadata.numFramesFromScan =
         streamInfos_[streamIndex].allFrames.size();
-=======
-    streamMetadata.numFramesFromScan = streams_[streamIndex].allFrames.size();
->>>>>>> 0ad3f010
 
     if (streamMetadata.minPtsFromScan.has_value()) {
       streamMetadata.minPtsSecondsFromScan =
@@ -710,11 +650,7 @@
   }
 
   // Sort all frames by their pts.
-<<<<<<< HEAD
   for (auto& [streamIndex, streamInfo] : streamInfos_) {
-=======
-  for (auto& [streamIndex, streamInfo] : streams_) {
->>>>>>> 0ad3f010
     std::sort(
         streamInfo.keyFrames.begin(),
         streamInfo.keyFrames.end(),
@@ -1303,13 +1239,8 @@
     std::optional<torch::Tensor> preAllocatedOutputTensor) {
   validateUserProvidedStreamIndex(streamIndex);
 
-<<<<<<< HEAD
   const auto& streamInfo = streamInfos_[streamIndex];
   const auto& streamMetadata = containerMetadata_.streamMetadatas[streamIndex];
-=======
-  const auto& streamInfo = streams_[streamIndex];
-  const auto& streamMetadata = containerMetadata_.streams[streamIndex];
->>>>>>> 0ad3f010
   validateFrameIndex(streamMetadata, frameIndex);
 
   int64_t pts = getPts(streamInfo, streamMetadata, frameIndex);
@@ -1379,13 +1310,8 @@
     const std::vector<double>& timestamps) {
   validateUserProvidedStreamIndex(streamIndex);
 
-<<<<<<< HEAD
   const auto& streamMetadata = containerMetadata_.streamMetadatas[streamIndex];
   const auto& streamInfo = streamInfos_[streamIndex];
-=======
-  const auto& streamMetadata = containerMetadata_.streams[streamIndex];
-  const auto& stream = streams_[streamIndex];
->>>>>>> 0ad3f010
 
   double minSeconds = getMinSeconds(streamMetadata);
   double maxSeconds = getMaxSeconds(streamMetadata);
@@ -1405,11 +1331,7 @@
             std::to_string(maxSeconds) + ").");
 
     frameIndices[i] =
-<<<<<<< HEAD
         secondsToIndexLowerBound(frameSeconds, streamInfo, streamMetadata);
-=======
-        secondsToIndexLowerBound(frameSeconds, stream, streamMetadata);
->>>>>>> 0ad3f010
   }
 
   return getFramesAtIndices(streamIndex, frameIndices);
@@ -1422,13 +1344,8 @@
     int64_t step) {
   validateUserProvidedStreamIndex(streamIndex);
 
-<<<<<<< HEAD
   const auto& streamMetadata = containerMetadata_.streamMetadatas[streamIndex];
   const auto& streamInfo = streamInfos_[streamIndex];
-=======
-  const auto& streamMetadata = containerMetadata_.streams[streamIndex];
-  const auto& stream = streams_[streamIndex];
->>>>>>> 0ad3f010
   int64_t numFrames = getNumFrames(streamMetadata);
   TORCH_CHECK(
       start >= 0, "Range start, " + std::to_string(start) + " is less than 0.");
@@ -1461,11 +1378,7 @@
     double stopSeconds) {
   validateUserProvidedStreamIndex(streamIndex);
 
-<<<<<<< HEAD
   const auto& streamMetadata = containerMetadata_.streamMetadatas[streamIndex];
-=======
-  const auto& streamMetadata = containerMetadata_.streams[streamIndex];
->>>>>>> 0ad3f010
   TORCH_CHECK(
       startSeconds <= stopSeconds,
       "Start seconds (" + std::to_string(startSeconds) +
@@ -1525,21 +1438,12 @@
   //   frame's pts, but before the next frames's pts.
 
   int64_t startFrameIndex =
-<<<<<<< HEAD
       secondsToIndexLowerBound(startSeconds, streamInfo, streamMetadata);
   int64_t stopFrameIndex =
       secondsToIndexUpperBound(stopSeconds, streamInfo, streamMetadata);
   int64_t numFrames = stopFrameIndex - startFrameIndex;
 
   BatchDecodedOutput output(numFrames, videoStreamOptions, streamMetadata);
-=======
-      secondsToIndexLowerBound(startSeconds, stream, streamMetadata);
-  int64_t stopFrameIndex =
-      secondsToIndexUpperBound(stopSeconds, stream, streamMetadata);
-  int64_t numFrames = stopFrameIndex - startFrameIndex;
-
-  BatchDecodedOutput output(numFrames, options, streamMetadata);
->>>>>>> 0ad3f010
   for (int64_t i = startFrameIndex, f = 0; i < stopFrameIndex; ++i, ++f) {
     DecodedOutput singleOut =
         getFrameAtIndexInternal(streamIndex, i, output.frames[f]);
@@ -1590,13 +1494,8 @@
   validateUserProvidedStreamIndex(streamIndex);
   validateScannedAllStreams("getPtsSecondsForFrame");
 
-<<<<<<< HEAD
   const auto& streamInfo = streamInfos_[streamIndex];
   const auto& streamMetadata = containerMetadata_.streamMetadatas[streamIndex];
-=======
-  const auto& streamInfo = streams_[streamIndex];
-  const auto& streamMetadata = containerMetadata_.streams[streamIndex];
->>>>>>> 0ad3f010
   validateFrameIndex(streamMetadata, frameIndex);
 
   return ptsToSeconds(
