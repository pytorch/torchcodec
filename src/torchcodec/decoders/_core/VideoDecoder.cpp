--- conflicted
+++ resolved
@@ -63,32 +63,296 @@
 
 } // namespace
 
-<<<<<<< HEAD
-// Returns a [N]CHW *view* of a [N]HWC input tensor, if the options require so.
-// The [N] leading batch-dimension is optional i.e. the input tensor can be 3D
-// or 4D.
-// Calling permute() is guaranteed to return a view as per the docs:
-// https://pytorch.org/docs/stable/generated/torch.permute.html
-torch::Tensor VideoDecoder::maybePermuteHWC2CHW(
-    int streamIndex,
-    torch::Tensor& hwcTensor) {
-  return hwcTensor;
-  if (streamInfos_[streamIndex].videoStreamOptions.dimensionOrder == "NHWC") {
-    return hwcTensor;
-  }
-  auto numDimensions = hwcTensor.dim();
-  auto shape = hwcTensor.sizes();
-  if (numDimensions == 3) {
-    TORCH_CHECK(shape[2] == 3, "Not a HWC tensor: ", shape);
-    return hwcTensor.permute({2, 0, 1});
-  } else if (numDimensions == 4) {
-    TORCH_CHECK(shape[3] == 3, "Not a NHWC tensor: ", shape);
-    return hwcTensor.permute({0, 3, 1, 2});
-  } else {
+// --------------------------------------------------------------------------
+// CONSTRUCTORS, INITIALIZATION, DESTRUCTORS
+// --------------------------------------------------------------------------
+
+VideoDecoder::VideoDecoder(const std::string& videoFilePath, SeekMode seekMode)
+    : seekMode_(seekMode) {
+  AVFormatContext* formatContext = nullptr;
+  int open_ret = avformat_open_input(
+      &formatContext, videoFilePath.c_str(), nullptr, nullptr);
+  if (open_ret != 0) {
+    throw std::invalid_argument(
+        "Could not open input file: " + videoFilePath + " " +
+        getFFMPEGErrorStringFromErrorCode(open_ret));
+  }
+  TORCH_CHECK(formatContext != nullptr);
+  AVInput input;
+  input.formatContext.reset(formatContext);
+  formatContext_ = std::move(input.formatContext);
+
+  initializeDecoder();
+}
+
+VideoDecoder::VideoDecoder(const void* buffer, size_t length, SeekMode seekMode)
+    : seekMode_(seekMode) {
+  TORCH_CHECK(buffer != nullptr, "Video buffer cannot be nullptr!");
+
+  AVInput input;
+  input.formatContext.reset(avformat_alloc_context());
+  TORCH_CHECK(
+      input.formatContext.get() != nullptr, "Unable to alloc avformat context");
+  constexpr int kAVIOInternalTemporaryBufferSize = 64 * 1024;
+  input.ioBytesContext.reset(
+      new AVIOBytesContext(buffer, length, kAVIOInternalTemporaryBufferSize));
+  if (!input.ioBytesContext) {
+    throw std::runtime_error("Failed to create AVIOBytesContext");
+  }
+  input.formatContext->pb = input.ioBytesContext->getAVIO();
+  AVFormatContext* tempFormatContext = input.formatContext.release();
+  int open_ret =
+      avformat_open_input(&tempFormatContext, nullptr, nullptr, nullptr);
+  input.formatContext.reset(tempFormatContext);
+  if (open_ret != 0) {
+    throw std::runtime_error(
+        std::string("Failed to open input buffer: ") +
+        getFFMPEGErrorStringFromErrorCode(open_ret));
+  }
+  formatContext_ = std::move(input.formatContext);
+  ioBytesContext_ = std::move(input.ioBytesContext);
+
+  initializeDecoder();
+}
+
+VideoDecoder::~VideoDecoder() {
+  for (auto& [streamIndex, streamInfo] : streamInfos_) {
+    auto& device = streamInfo.videoStreamOptions.device;
+    if (device.type() == torch::kCPU) {
+    } else if (device.type() == torch::kCUDA) {
+      releaseContextOnCuda(device, streamInfo.codecContext.get());
+    } else {
+      TORCH_CHECK(false, "Invalid device type: " + device.str());
+    }
+  }
+}
+
+void VideoDecoder::initializeDecoder() {
+  TORCH_CHECK(!initialized_, "Attempted double initialization.");
+
+  // In principle, the AVFormatContext should be filled in by the call to
+  // avformat_open_input() which reads the header. However, some formats do not
+  // store enough info in the header, so we call avformat_find_stream_info()
+  // which decodes a few frames to get missing info. For more, see:
+  //   https://ffmpeg.org/doxygen/7.0/group__lavf__decoding.html
+  int ffmpegStatus = avformat_find_stream_info(formatContext_.get(), nullptr);
+  if (ffmpegStatus < 0) {
+    throw std::runtime_error(
+        "Failed to find stream info: " +
+        getFFMPEGErrorStringFromErrorCode(ffmpegStatus));
+  }
+
+  for (unsigned int i = 0; i < formatContext_->nb_streams; i++) {
+    AVStream* avStream = formatContext_->streams[i];
+    StreamMetadata streamMetadata;
+
     TORCH_CHECK(
-        false, "Expected tensor with 3 or 4 dimensions, got ", numDimensions);
-  }
-}
+        static_cast<int>(i) == avStream->index,
+        "Our stream index, " + std::to_string(i) +
+            ", does not match AVStream's index, " +
+            std::to_string(avStream->index) + ".");
+    streamMetadata.streamIndex = i;
+    streamMetadata.mediaType = avStream->codecpar->codec_type;
+    streamMetadata.codecName = avcodec_get_name(avStream->codecpar->codec_id);
+    streamMetadata.bitRate = avStream->codecpar->bit_rate;
+
+    int64_t frameCount = avStream->nb_frames;
+    if (frameCount > 0) {
+      streamMetadata.numFrames = frameCount;
+    }
+
+    if (avStream->duration > 0 && avStream->time_base.den > 0) {
+      streamMetadata.durationSeconds =
+          av_q2d(avStream->time_base) * avStream->duration;
+    }
+
+    double fps = av_q2d(avStream->r_frame_rate);
+    if (fps > 0) {
+      streamMetadata.averageFps = fps;
+    }
+
+    if (avStream->codecpar->codec_type == AVMEDIA_TYPE_VIDEO) {
+      containerMetadata_.numVideoStreams++;
+    } else if (avStream->codecpar->codec_type == AVMEDIA_TYPE_AUDIO) {
+      containerMetadata_.numAudioStreams++;
+    }
+
+    containerMetadata_.allStreamMetadata.push_back(streamMetadata);
+  }
+
+  if (formatContext_->duration > 0) {
+    containerMetadata_.durationSeconds =
+        ptsToSeconds(formatContext_->duration, AV_TIME_BASE);
+  }
+
+  if (formatContext_->bit_rate > 0) {
+    containerMetadata_.bitRate = formatContext_->bit_rate;
+  }
+
+  int bestVideoStream = getBestStreamIndex(AVMEDIA_TYPE_VIDEO);
+  if (bestVideoStream >= 0) {
+    containerMetadata_.bestVideoStreamIndex = bestVideoStream;
+  }
+
+  int bestAudioStream = getBestStreamIndex(AVMEDIA_TYPE_AUDIO);
+  if (bestAudioStream >= 0) {
+    containerMetadata_.bestAudioStreamIndex = bestAudioStream;
+  }
+
+  if (seekMode_ == SeekMode::exact) {
+    scanFileAndUpdateMetadataAndIndex();
+  }
+
+  initialized_ = true;
+}
+
+int VideoDecoder::getBestStreamIndex(AVMediaType mediaType) {
+  AVCodecOnlyUseForCallingAVFindBestStream avCodec = nullptr;
+  int streamIndex =
+      av_find_best_stream(formatContext_.get(), mediaType, -1, -1, &avCodec, 0);
+  return streamIndex;
+}
+
+// --------------------------------------------------------------------------
+// VIDEO METADATA QUERY API
+// --------------------------------------------------------------------------
+
+void VideoDecoder::scanFileAndUpdateMetadataAndIndex() {
+  if (scannedAllStreams_) {
+    return;
+  }
+
+  AutoAVPacket autoAVPacket;
+  while (true) {
+    ReferenceAVPacket packet(autoAVPacket);
+
+    // av_read_frame is a misleading name: it gets the next **packet**.
+    int ffmpegStatus = av_read_frame(formatContext_.get(), packet.get());
+
+    if (ffmpegStatus == AVERROR_EOF) {
+      break;
+    }
+
+    if (ffmpegStatus != AVSUCCESS) {
+      throw std::runtime_error(
+          "Failed to read frame from input file: " +
+          getFFMPEGErrorStringFromErrorCode(ffmpegStatus));
+    }
+
+    if (packet->flags & AV_PKT_FLAG_DISCARD) {
+      continue;
+    }
+
+    // We got a valid packet. Let's figure out what stream it belongs to and
+    // record its relevant metadata.
+    int streamIndex = packet->stream_index;
+    auto& streamMetadata = containerMetadata_.allStreamMetadata[streamIndex];
+    streamMetadata.minPtsFromScan = std::min(
+        streamMetadata.minPtsFromScan.value_or(INT64_MAX), packet->pts);
+    streamMetadata.maxPtsFromScan = std::max(
+        streamMetadata.maxPtsFromScan.value_or(INT64_MIN),
+        packet->pts + packet->duration);
+    streamMetadata.numFramesFromScan =
+        streamMetadata.numFramesFromScan.value_or(0) + 1;
+
+    // Note that we set the other value in this struct, nextPts, only after
+    // we have scanned all packets and sorted by pts.
+    FrameInfo frameInfo = {packet->pts};
+    if (packet->flags & AV_PKT_FLAG_KEY) {
+      frameInfo.isKeyFrame = true;
+      streamInfos_[streamIndex].keyFrames.push_back(frameInfo);
+    }
+    streamInfos_[streamIndex].allFrames.push_back(frameInfo);
+  }
+
+  // Set all per-stream metadata that requires knowing the content of all
+  // packets.
+  for (size_t streamIndex = 0;
+       streamIndex < containerMetadata_.allStreamMetadata.size();
+       ++streamIndex) {
+    auto& streamMetadata = containerMetadata_.allStreamMetadata[streamIndex];
+    auto avStream = formatContext_->streams[streamIndex];
+
+    streamMetadata.numFramesFromScan =
+        streamInfos_[streamIndex].allFrames.size();
+
+    if (streamMetadata.minPtsFromScan.has_value()) {
+      streamMetadata.minPtsSecondsFromScan =
+          *streamMetadata.minPtsFromScan * av_q2d(avStream->time_base);
+    }
+    if (streamMetadata.maxPtsFromScan.has_value()) {
+      streamMetadata.maxPtsSecondsFromScan =
+          *streamMetadata.maxPtsFromScan * av_q2d(avStream->time_base);
+    }
+  }
+
+  // Reset the seek-cursor back to the beginning.
+  int ffmepgStatus =
+      avformat_seek_file(formatContext_.get(), 0, INT64_MIN, 0, 0, 0);
+  if (ffmepgStatus < 0) {
+    throw std::runtime_error(
+        "Could not seek file to pts=0: " +
+        getFFMPEGErrorStringFromErrorCode(ffmepgStatus));
+  }
+
+  // Sort all frames by their pts.
+  for (auto& [streamIndex, streamInfo] : streamInfos_) {
+    std::sort(
+        streamInfo.keyFrames.begin(),
+        streamInfo.keyFrames.end(),
+        [](const FrameInfo& frameInfo1, const FrameInfo& frameInfo2) {
+          return frameInfo1.pts < frameInfo2.pts;
+        });
+    std::sort(
+        streamInfo.allFrames.begin(),
+        streamInfo.allFrames.end(),
+        [](const FrameInfo& frameInfo1, const FrameInfo& frameInfo2) {
+          return frameInfo1.pts < frameInfo2.pts;
+        });
+
+    size_t keyFrameIndex = 0;
+    for (size_t i = 0; i < streamInfo.allFrames.size(); ++i) {
+      streamInfo.allFrames[i].frameIndex = i;
+      if (streamInfo.allFrames[i].isKeyFrame) {
+        TORCH_CHECK(
+            keyFrameIndex < streamInfo.keyFrames.size(),
+            "The allFrames vec claims it has MORE keyFrames than the keyFrames vec. There's a bug in torchcodec.");
+        streamInfo.keyFrames[keyFrameIndex].frameIndex = i;
+        ++keyFrameIndex;
+      }
+      if (i + 1 < streamInfo.allFrames.size()) {
+        streamInfo.allFrames[i].nextPts = streamInfo.allFrames[i + 1].pts;
+      }
+    }
+    TORCH_CHECK(
+        keyFrameIndex == streamInfo.keyFrames.size(),
+        "The allFrames vec claims it has LESS keyFrames than the keyFrames vec. There's a bug in torchcodec.");
+  }
+
+  scannedAllStreams_ = true;
+}
+
+VideoDecoder::ContainerMetadata VideoDecoder::getContainerMetadata() const {
+  return containerMetadata_;
+}
+
+torch::Tensor VideoDecoder::getKeyFrameIndices(int streamIndex) {
+  validateUserProvidedStreamIndex(streamIndex);
+  validateScannedAllStreams("getKeyFrameIndices");
+
+  const std::vector<FrameInfo>& keyFrames = streamInfos_[streamIndex].keyFrames;
+  torch::Tensor keyFrameIndices =
+      torch::empty({static_cast<int64_t>(keyFrames.size())}, {torch::kInt64});
+  for (size_t i = 0; i < keyFrames.size(); ++i) {
+    keyFrameIndices[i] = keyFrames[i].frameIndex;
+  }
+
+  return keyFrameIndices;
+}
+
+// --------------------------------------------------------------------------
+// ADDING STREAMS API
+// --------------------------------------------------------------------------
 
 VideoDecoder::VideoStreamOptions::VideoStreamOptions(
     const std::string& optionsString) {
@@ -141,377 +405,6 @@
   }
 }
 
-VideoDecoder::FrameBatchOutput::FrameBatchOutput(
-    int64_t numFrames,
-    const VideoStreamOptions& videoStreamOptions,
-    const StreamMetadata& streamMetadata)
-    : ptsSeconds(torch::empty({numFrames}, {torch::kFloat64})),
-      durationSeconds(torch::empty({numFrames}, {torch::kFloat64})) {
-  auto frameDims = getHeightAndWidthFromOptionsOrMetadata(
-      videoStreamOptions, streamMetadata);
-  int height = frameDims.height;
-  int width = frameDims.width;
-  data = allocateEmptyHWCTensor(
-      height, width, videoStreamOptions.device, numFrames);
-}
-
-bool VideoDecoder::DecodedFrameContext::operator==(
-    const VideoDecoder::DecodedFrameContext& other) {
-  return decodedWidth == other.decodedWidth &&
-      decodedHeight == other.decodedHeight &&
-      decodedFormat == other.decodedFormat &&
-      expectedWidth == other.expectedWidth &&
-      expectedHeight == other.expectedHeight;
-}
-
-bool VideoDecoder::DecodedFrameContext::operator!=(
-    const VideoDecoder::DecodedFrameContext& other) {
-  return !(*this == other);
-}
-=======
-// --------------------------------------------------------------------------
-// CONSTRUCTORS, INITIALIZATION, DESTRUCTORS
-// --------------------------------------------------------------------------
->>>>>>> d5a096c6
-
-VideoDecoder::VideoDecoder(const std::string& videoFilePath, SeekMode seekMode)
-    : seekMode_(seekMode) {
-  AVFormatContext* formatContext = nullptr;
-  int open_ret = avformat_open_input(
-      &formatContext, videoFilePath.c_str(), nullptr, nullptr);
-  if (open_ret != 0) {
-    throw std::invalid_argument(
-        "Could not open input file: " + videoFilePath + " " +
-        getFFMPEGErrorStringFromErrorCode(open_ret));
-  }
-  TORCH_CHECK(formatContext != nullptr);
-  AVInput input;
-  input.formatContext.reset(formatContext);
-  formatContext_ = std::move(input.formatContext);
-
-  initializeDecoder();
-}
-
-VideoDecoder::VideoDecoder(const void* buffer, size_t length, SeekMode seekMode)
-    : seekMode_(seekMode) {
-  TORCH_CHECK(buffer != nullptr, "Video buffer cannot be nullptr!");
-
-  AVInput input;
-  input.formatContext.reset(avformat_alloc_context());
-  TORCH_CHECK(
-      input.formatContext.get() != nullptr, "Unable to alloc avformat context");
-  constexpr int kAVIOInternalTemporaryBufferSize = 64 * 1024;
-  input.ioBytesContext.reset(
-      new AVIOBytesContext(buffer, length, kAVIOInternalTemporaryBufferSize));
-  if (!input.ioBytesContext) {
-    throw std::runtime_error("Failed to create AVIOBytesContext");
-  }
-  input.formatContext->pb = input.ioBytesContext->getAVIO();
-  AVFormatContext* tempFormatContext = input.formatContext.release();
-  int open_ret =
-      avformat_open_input(&tempFormatContext, nullptr, nullptr, nullptr);
-  input.formatContext.reset(tempFormatContext);
-  if (open_ret != 0) {
-    throw std::runtime_error(
-        std::string("Failed to open input buffer: ") +
-        getFFMPEGErrorStringFromErrorCode(open_ret));
-  }
-  formatContext_ = std::move(input.formatContext);
-  ioBytesContext_ = std::move(input.ioBytesContext);
-
-  initializeDecoder();
-}
-
-VideoDecoder::~VideoDecoder() {
-  for (auto& [streamIndex, streamInfo] : streamInfos_) {
-    auto& device = streamInfo.videoStreamOptions.device;
-    if (device.type() == torch::kCPU) {
-    } else if (device.type() == torch::kCUDA) {
-      releaseContextOnCuda(device, streamInfo.codecContext.get());
-    } else {
-      TORCH_CHECK(false, "Invalid device type: " + device.str());
-    }
-  }
-}
-
-void VideoDecoder::initializeDecoder() {
-  TORCH_CHECK(!initialized_, "Attempted double initialization.");
-
-  // In principle, the AVFormatContext should be filled in by the call to
-  // avformat_open_input() which reads the header. However, some formats do not
-  // store enough info in the header, so we call avformat_find_stream_info()
-  // which decodes a few frames to get missing info. For more, see:
-  //   https://ffmpeg.org/doxygen/7.0/group__lavf__decoding.html
-  int ffmpegStatus = avformat_find_stream_info(formatContext_.get(), nullptr);
-  if (ffmpegStatus < 0) {
-    throw std::runtime_error(
-        "Failed to find stream info: " +
-        getFFMPEGErrorStringFromErrorCode(ffmpegStatus));
-  }
-
-  for (unsigned int i = 0; i < formatContext_->nb_streams; i++) {
-    AVStream* avStream = formatContext_->streams[i];
-    StreamMetadata streamMetadata;
-
-    TORCH_CHECK(
-        static_cast<int>(i) == avStream->index,
-        "Our stream index, " + std::to_string(i) +
-            ", does not match AVStream's index, " +
-            std::to_string(avStream->index) + ".");
-    streamMetadata.streamIndex = i;
-    streamMetadata.mediaType = avStream->codecpar->codec_type;
-    streamMetadata.codecName = avcodec_get_name(avStream->codecpar->codec_id);
-    streamMetadata.bitRate = avStream->codecpar->bit_rate;
-
-    int64_t frameCount = avStream->nb_frames;
-    if (frameCount > 0) {
-      streamMetadata.numFrames = frameCount;
-    }
-
-    if (avStream->duration > 0 && avStream->time_base.den > 0) {
-      streamMetadata.durationSeconds =
-          av_q2d(avStream->time_base) * avStream->duration;
-    }
-
-    double fps = av_q2d(avStream->r_frame_rate);
-    if (fps > 0) {
-      streamMetadata.averageFps = fps;
-    }
-
-    if (avStream->codecpar->codec_type == AVMEDIA_TYPE_VIDEO) {
-      containerMetadata_.numVideoStreams++;
-    } else if (avStream->codecpar->codec_type == AVMEDIA_TYPE_AUDIO) {
-      containerMetadata_.numAudioStreams++;
-    }
-
-    containerMetadata_.allStreamMetadata.push_back(streamMetadata);
-  }
-
-  if (formatContext_->duration > 0) {
-    containerMetadata_.durationSeconds =
-        ptsToSeconds(formatContext_->duration, AV_TIME_BASE);
-  }
-
-  if (formatContext_->bit_rate > 0) {
-    containerMetadata_.bitRate = formatContext_->bit_rate;
-  }
-
-  int bestVideoStream = getBestStreamIndex(AVMEDIA_TYPE_VIDEO);
-  if (bestVideoStream >= 0) {
-    containerMetadata_.bestVideoStreamIndex = bestVideoStream;
-  }
-
-  int bestAudioStream = getBestStreamIndex(AVMEDIA_TYPE_AUDIO);
-  if (bestAudioStream >= 0) {
-    containerMetadata_.bestAudioStreamIndex = bestAudioStream;
-  }
-
-  if (seekMode_ == SeekMode::exact) {
-    scanFileAndUpdateMetadataAndIndex();
-  }
-
-  initialized_ = true;
-}
-
-int VideoDecoder::getBestStreamIndex(AVMediaType mediaType) {
-  AVCodecOnlyUseForCallingAVFindBestStream avCodec = nullptr;
-  int streamIndex =
-      av_find_best_stream(formatContext_.get(), mediaType, -1, -1, &avCodec, 0);
-  return streamIndex;
-}
-
-// --------------------------------------------------------------------------
-// VIDEO METADATA QUERY API
-// --------------------------------------------------------------------------
-
-void VideoDecoder::scanFileAndUpdateMetadataAndIndex() {
-  if (scannedAllStreams_) {
-    return;
-  }
-
-  AutoAVPacket autoAVPacket;
-  while (true) {
-    ReferenceAVPacket packet(autoAVPacket);
-
-    // av_read_frame is a misleading name: it gets the next **packet**.
-    int ffmpegStatus = av_read_frame(formatContext_.get(), packet.get());
-
-    if (ffmpegStatus == AVERROR_EOF) {
-      break;
-    }
-
-    if (ffmpegStatus != AVSUCCESS) {
-      throw std::runtime_error(
-          "Failed to read frame from input file: " +
-          getFFMPEGErrorStringFromErrorCode(ffmpegStatus));
-    }
-
-    if (packet->flags & AV_PKT_FLAG_DISCARD) {
-      continue;
-    }
-
-    // We got a valid packet. Let's figure out what stream it belongs to and
-    // record its relevant metadata.
-    int streamIndex = packet->stream_index;
-    auto& streamMetadata = containerMetadata_.allStreamMetadata[streamIndex];
-    streamMetadata.minPtsFromScan = std::min(
-        streamMetadata.minPtsFromScan.value_or(INT64_MAX), packet->pts);
-    streamMetadata.maxPtsFromScan = std::max(
-        streamMetadata.maxPtsFromScan.value_or(INT64_MIN),
-        packet->pts + packet->duration);
-    streamMetadata.numFramesFromScan =
-        streamMetadata.numFramesFromScan.value_or(0) + 1;
-
-    // Note that we set the other value in this struct, nextPts, only after
-    // we have scanned all packets and sorted by pts.
-    FrameInfo frameInfo = {packet->pts};
-    if (packet->flags & AV_PKT_FLAG_KEY) {
-      frameInfo.isKeyFrame = true;
-      streamInfos_[streamIndex].keyFrames.push_back(frameInfo);
-    }
-    streamInfos_[streamIndex].allFrames.push_back(frameInfo);
-  }
-
-  // Set all per-stream metadata that requires knowing the content of all
-  // packets.
-  for (size_t streamIndex = 0;
-       streamIndex < containerMetadata_.allStreamMetadata.size();
-       ++streamIndex) {
-    auto& streamMetadata = containerMetadata_.allStreamMetadata[streamIndex];
-    auto avStream = formatContext_->streams[streamIndex];
-
-    streamMetadata.numFramesFromScan =
-        streamInfos_[streamIndex].allFrames.size();
-
-    if (streamMetadata.minPtsFromScan.has_value()) {
-      streamMetadata.minPtsSecondsFromScan =
-          *streamMetadata.minPtsFromScan * av_q2d(avStream->time_base);
-    }
-    if (streamMetadata.maxPtsFromScan.has_value()) {
-      streamMetadata.maxPtsSecondsFromScan =
-          *streamMetadata.maxPtsFromScan * av_q2d(avStream->time_base);
-    }
-  }
-
-  // Reset the seek-cursor back to the beginning.
-  int ffmepgStatus =
-      avformat_seek_file(formatContext_.get(), 0, INT64_MIN, 0, 0, 0);
-  if (ffmepgStatus < 0) {
-    throw std::runtime_error(
-        "Could not seek file to pts=0: " +
-        getFFMPEGErrorStringFromErrorCode(ffmepgStatus));
-  }
-
-  // Sort all frames by their pts.
-  for (auto& [streamIndex, streamInfo] : streamInfos_) {
-    std::sort(
-        streamInfo.keyFrames.begin(),
-        streamInfo.keyFrames.end(),
-        [](const FrameInfo& frameInfo1, const FrameInfo& frameInfo2) {
-          return frameInfo1.pts < frameInfo2.pts;
-        });
-    std::sort(
-        streamInfo.allFrames.begin(),
-        streamInfo.allFrames.end(),
-        [](const FrameInfo& frameInfo1, const FrameInfo& frameInfo2) {
-          return frameInfo1.pts < frameInfo2.pts;
-        });
-
-    size_t keyFrameIndex = 0;
-    for (size_t i = 0; i < streamInfo.allFrames.size(); ++i) {
-      streamInfo.allFrames[i].frameIndex = i;
-      if (streamInfo.allFrames[i].isKeyFrame) {
-        TORCH_CHECK(
-            keyFrameIndex < streamInfo.keyFrames.size(),
-            "The allFrames vec claims it has MORE keyFrames than the keyFrames vec. There's a bug in torchcodec.");
-        streamInfo.keyFrames[keyFrameIndex].frameIndex = i;
-        ++keyFrameIndex;
-      }
-      if (i + 1 < streamInfo.allFrames.size()) {
-        streamInfo.allFrames[i].nextPts = streamInfo.allFrames[i + 1].pts;
-      }
-    }
-    TORCH_CHECK(
-        keyFrameIndex == streamInfo.keyFrames.size(),
-        "The allFrames vec claims it has LESS keyFrames than the keyFrames vec. There's a bug in torchcodec.");
-  }
-
-  scannedAllStreams_ = true;
-}
-
-VideoDecoder::ContainerMetadata VideoDecoder::getContainerMetadata() const {
-  return containerMetadata_;
-}
-
-torch::Tensor VideoDecoder::getKeyFrameIndices(int streamIndex) {
-  validateUserProvidedStreamIndex(streamIndex);
-  validateScannedAllStreams("getKeyFrameIndices");
-
-  const std::vector<FrameInfo>& keyFrames = streamInfos_[streamIndex].keyFrames;
-  torch::Tensor keyFrameIndices =
-      torch::empty({static_cast<int64_t>(keyFrames.size())}, {torch::kInt64});
-  for (size_t i = 0; i < keyFrames.size(); ++i) {
-    keyFrameIndices[i] = keyFrames[i].frameIndex;
-  }
-
-  return keyFrameIndices;
-}
-
-// --------------------------------------------------------------------------
-// ADDING STREAMS API
-// --------------------------------------------------------------------------
-
-VideoDecoder::VideoStreamOptions::VideoStreamOptions(
-    const std::string& optionsString) {
-  std::vector<std::string> tokens =
-      splitStringWithDelimiters(optionsString, ",");
-  for (auto token : tokens) {
-    std::vector<std::string> pairs = splitStringWithDelimiters(token, "=");
-    if (pairs.size() != 2) {
-      throw std::runtime_error(
-          "Invalid option: " + token +
-          ". Options must be in the form 'option=value'.");
-    }
-    std::string key = pairs[0];
-    std::string value = pairs[1];
-    if (key == "ffmpeg_thread_count") {
-      ffmpegThreadCount = std::stoi(value);
-      if (ffmpegThreadCount < 0) {
-        throw std::runtime_error(
-            "Invalid ffmpeg_thread_count=" + value +
-            ". ffmpeg_thread_count must be >= 0.");
-      }
-    } else if (key == "dimension_order") {
-      if (value != "NHWC" && value != "NCHW") {
-        throw std::runtime_error(
-            "Invalid dimension_order=" + value +
-            ". dimensionOrder must be either NHWC or NCHW.");
-      }
-      dimensionOrder = value;
-    } else if (key == "width") {
-      width = std::stoi(value);
-    } else if (key == "height") {
-      height = std::stoi(value);
-    } else if (key == "color_conversion_library") {
-      if (value == "filtergraph") {
-        colorConversionLibrary = ColorConversionLibrary::FILTERGRAPH;
-      } else if (value == "swscale") {
-        colorConversionLibrary = ColorConversionLibrary::SWSCALE;
-      } else {
-        throw std::runtime_error(
-            "Invalid color_conversion_library=" + value +
-            ". color_conversion_library must be either "
-            "filtergraph or swscale.");
-      }
-    } else {
-      throw std::runtime_error(
-          "Invalid option: " + key +
-          ". Valid options are: "
-          "ffmpeg_thread_count=<int>,dimension_order=<string>");
-    }
-  }
-}
-
 void VideoDecoder::addVideoStreamDecoder(
     int preferredStreamIndex,
     const VideoStreamOptions& videoStreamOptions) {
@@ -519,12 +412,11 @@
       activeStreamIndex_ == NO_ACTIVE_STREAM,
       "Can only add one single stream.");
   TORCH_CHECK(formatContext_.get() != nullptr);
-  printf("Adding stream %d\n", preferredStreamIndex);
 
   AVCodecOnlyUseForCallingAVFindBestStream avCodec = nullptr;
   int streamIndex = av_find_best_stream(
       formatContext_.get(),
-      AVMEDIA_TYPE_AUDIO,
+      AVMEDIA_TYPE_VIDEO,
       preferredStreamIndex,
       -1,
       &avCodec,
@@ -539,7 +431,7 @@
   streamInfo.timeBase = formatContext_->streams[streamIndex]->time_base;
   streamInfo.stream = formatContext_->streams[streamIndex];
 
-  if (streamInfo.stream->codecpar->codec_type != AVMEDIA_TYPE_AUDIO) {
+  if (streamInfo.stream->codecpar->codec_type != AVMEDIA_TYPE_VIDEO) {
     throw std::invalid_argument(
         "Stream with index " + std::to_string(streamIndex) +
         " is not a video stream.");
