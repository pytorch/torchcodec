--- conflicted
+++ resolved
@@ -187,8 +187,10 @@
   }
 }
 
-torch::Tensor
-makeEmptyHWCTensor(int height, int width, std::optional<int> numFrames = std::nullopt) {
+torch::Tensor makeEmptyHWCTensor(
+    int height,
+    int width,
+    std::optional<int> numFrames = std::nullopt) {
   if (numFrames.has_value()) {
     return torch::empty({numFrames.value(), height, width, 3}, {torch::kUInt8});
   } else {
@@ -200,19 +202,10 @@
     int64_t numFrames,
     const VideoStreamDecoderOptions& options,
     const StreamMetadata& metadata)
-<<<<<<< HEAD
     : frames(makeEmptyHWCTensor(
           options.height.value_or(*metadata.height),
           options.width.value_or(*metadata.width),
           numFrames)),
-=======
-    : frames(torch::empty(
-          {numFrames,
-           options.height.value_or(*metadata.height),
-           options.width.value_or(*metadata.width),
-           3},
-          at::TensorOptions(options.device).dtype(torch::kUInt8))),
->>>>>>> 68939a9a
       ptsSeconds(torch::empty({numFrames}, {torch::kFloat64})),
       durationSeconds(torch::empty({numFrames}, {torch::kFloat64})) {}
 
@@ -1024,19 +1017,14 @@
 
 VideoDecoder::DecodedOutput VideoDecoder::getFrameAtIndex(
     int streamIndex,
-<<<<<<< HEAD
-    int64_t frameIndex){
-
-    auto metadata = containerMetadata_.streams[streamIndex];
-    auto options = streams_[streamIndex].options;
-    auto height = options.height.value_or(*metadata.height);
-    auto width = options.width.value_or(*metadata.width);
-    auto preAllocatedOutputTensor = makeEmptyHWCTensor(height, width);
-  auto output = getFrameAtIndexInternal(streamIndex, frameIndex, preAllocatedOutputTensor);
-=======
     int64_t frameIndex) {
-  auto output = getFrameAtIndexInternal(streamIndex, frameIndex);
->>>>>>> 68939a9a
+  auto metadata = containerMetadata_.streams[streamIndex];
+  auto options = streams_[streamIndex].options;
+  auto height = options.height.value_or(*metadata.height);
+  auto width = options.width.value_or(*metadata.width);
+  auto preAllocatedOutputTensor = makeEmptyHWCTensor(height, width);
+  auto output = getFrameAtIndexInternal(
+      streamIndex, frameIndex, preAllocatedOutputTensor);
   output.frame = MaybePermuteHWC2CHW(streamIndex, output.frame);
   return output;
 }
