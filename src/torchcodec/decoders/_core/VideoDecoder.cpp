--- conflicted
+++ resolved
@@ -536,8 +536,6 @@
   return containerMetadata_;
 }
 
-<<<<<<< HEAD
-=======
 torch::Tensor VideoDecoder::getKeyFrameIndices(int streamIndex) {
   validateUserProvidedStreamIndex(streamIndex);
   validateScannedAllStreams("getKeyFrameIndices");
@@ -552,15 +550,6 @@
   return keyFrameIndices;
 }
 
-int VideoDecoder::getKeyFrameIndexForPtsUsingEncoderIndex(
-    AVStream* stream,
-    int64_t pts) const {
-  int currentKeyFrameIndex =
-      av_index_search_timestamp(stream, pts, AVSEEK_FLAG_BACKWARD);
-  return currentKeyFrameIndex;
-}
-
->>>>>>> 28b0de0a
 int VideoDecoder::getKeyFrameIndexForPtsUsingScannedIndex(
     const std::vector<VideoDecoder::FrameInfo>& keyFrames,
     int64_t pts) const {
