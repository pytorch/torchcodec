--- conflicted
+++ resolved
@@ -1119,25 +1119,18 @@
 
     auto it = std::lower_bound(
         stream.allFrames.begin(),
-<<<<<<< HEAD
-        stream.allFrames.end() - 1,
-=======
         stream.allFrames.end(),
->>>>>>> 875f8bca
         framePts,
         [&stream](const FrameInfo& info, double framePts) {
           return ptsToSeconds(info.nextPts, stream.timeBase) <= framePts;
         });
     int64_t frameIndex = it - stream.allFrames.begin();
-<<<<<<< HEAD
-=======
     // If the frame index is larger than the size of allFrames, that means we
     // couldn't match the pts value to the pts value of a NEXT FRAME. And
     // that means that this timestamp falls during the time between when the
     // last frame is displayed, and the video ends. Hence, it should map to the
     // index of the last frame.
     frameIndex = std::min(frameIndex, (int64_t)stream.allFrames.size() - 1);
->>>>>>> 875f8bca
     frameIndices[i] = frameIndex;
   }
 
