--- conflicted
+++ resolved
@@ -871,11 +871,7 @@
   AVFrame* frame = rawOutput.frame.get();
   output.streamIndex = streamIndex;
   auto& streamInfo = streams_[streamIndex];
-<<<<<<< HEAD
-=======
   TORCH_CHECK(streamInfo.stream->codecpar->codec_type == AVMEDIA_TYPE_VIDEO);
-  output.pts = frame->pts;
->>>>>>> b1719e77
   output.ptsSeconds =
       ptsToSeconds(frame->pts, formatContext_->streams[streamIndex]->time_base);
   output.durationSeconds = ptsToSeconds(
