// Copyright (c) Meta Platforms, Inc. and affiliates.
// All rights reserved.
//
// This source code is licensed under the BSD-style license found in the
// LICENSE file in the root directory of this source tree.

#include "src/torchcodec/decoders/_core/VideoDecoder.h"
#include <cstdint>
#include <cstdio>
#include <iostream>
#include <sstream>
#include <stdexcept>
#include <string_view>
#include "src/torchcodec/decoders/_core/DeviceInterface.h"
#include "torch/types.h"

extern "C" {
#include <libavcodec/avcodec.h>
#include <libavfilter/buffersink.h>
#include <libavfilter/buffersrc.h>
#include <libavformat/avformat.h>
#include <libavutil/imgutils.h>
#include <libavutil/pixdesc.h>
#include <libswscale/swscale.h>
}

namespace facebook::torchcodec {
namespace {

double ptsToSeconds(int64_t pts, int den) {
  return static_cast<double>(pts) / den;
}

double ptsToSeconds(int64_t pts, const AVRational& timeBase) {
  return ptsToSeconds(pts, timeBase.den);
}

int64_t secondsToClosestPts(double seconds, const AVRational& timeBase) {
  return static_cast<int64_t>(std::round(seconds * timeBase.den));
}

struct AVInput {
  UniqueAVFormatContext formatContext;
  std::unique_ptr<AVIOBytesContext> ioBytesContext;
};

AVInput createAVFormatContextFromFilePath(const std::string& videoFilePath) {
  AVFormatContext* formatContext = nullptr;
  int open_ret = avformat_open_input(
      &formatContext, videoFilePath.c_str(), nullptr, nullptr);
  if (open_ret != 0) {
    throw std::invalid_argument(
        "Could not open input file: " + videoFilePath + " " +
        getFFMPEGErrorStringFromErrorCode(open_ret));
  }
  TORCH_CHECK(formatContext != nullptr);
  AVInput toReturn;
  toReturn.formatContext.reset(formatContext);
  return toReturn;
}

AVInput createAVFormatContextFromBuffer(const void* buffer, size_t length) {
  AVInput toReturn;
  toReturn.formatContext.reset(avformat_alloc_context());
  TORCH_CHECK(
      toReturn.formatContext.get() != nullptr,
      "Unable to alloc avformat context");
  constexpr int kAVIOInternalTemporaryBufferSize = 64 * 1024;
  toReturn.ioBytesContext.reset(
      new AVIOBytesContext(buffer, length, kAVIOInternalTemporaryBufferSize));
  if (!toReturn.ioBytesContext) {
    throw std::runtime_error("Failed to create AVIOBytesContext");
  }
  toReturn.formatContext->pb = toReturn.ioBytesContext->getAVIO();
  AVFormatContext* tempFormatContext = toReturn.formatContext.release();
  int open_ret =
      avformat_open_input(&tempFormatContext, nullptr, nullptr, nullptr);
  toReturn.formatContext.reset(tempFormatContext);
  if (open_ret != 0) {
    throw std::runtime_error(
        std::string("Failed to open input buffer: ") +
        getFFMPEGErrorStringFromErrorCode(open_ret));
  }
  return toReturn;
}

std::vector<std::string> splitStringWithDelimiters(
    const std::string& str,
    const std::string& delims) {
  std::vector<std::string> result;
  if (str.empty()) {
    return result;
  }

  std::string::size_type start = 0, end = 0;
  while ((end = str.find_first_of(delims, start)) != std::string::npos) {
    result.push_back(str.substr(start, end - start));
    start = end + 1;
  }
  result.push_back(str.substr(start));
  return result;
}

VideoDecoder::ColorConversionLibrary getDefaultColorConversionLibrary(
    int width) {
  VideoDecoder::ColorConversionLibrary library =
      VideoDecoder::ColorConversionLibrary::SWSCALE;
  // However, swscale requires widths to be multiples of 32:
  // https://stackoverflow.com/questions/74351955/turn-off-sw-scale-conversion-to-planar-yuv-32-byte-alignment-requirements
  // so we fall back to filtergraph if the width is not a multiple of 32.
  if (width % 32 != 0) {
    library = VideoDecoder::ColorConversionLibrary::FILTERGRAPH;
  }
  return library;
}

} // namespace

// Returns a [N]CHW *view* of a [N]HWC input tensor, if the options require so.
// The [N] leading batch-dimension is optional i.e. the input tensor can be 3D
// or 4D.
// Calling permute() is guaranteed to return a view as per the docs:
// https://pytorch.org/docs/stable/generated/torch.permute.html
torch::Tensor VideoDecoder::maybePermuteHWC2CHW(
    int streamIndex,
    torch::Tensor& hwcTensor) {
  if (streams_[streamIndex].options.dimensionOrder == "NHWC") {
    return hwcTensor;
  }
  auto numDimensions = hwcTensor.dim();
  auto shape = hwcTensor.sizes();
  if (numDimensions == 3) {
    TORCH_CHECK(shape[2] == 3, "Not a HWC tensor: ", shape);
    return hwcTensor.permute({2, 0, 1});
  } else if (numDimensions == 4) {
    TORCH_CHECK(shape[3] == 3, "Not a NHWC tensor: ", shape);
    return hwcTensor.permute({0, 3, 1, 2});
  } else {
    TORCH_CHECK(
        false, "Expected tensor with 3 or 4 dimensions, got ", numDimensions);
  }
}

VideoDecoder::VideoStreamDecoderOptions::VideoStreamDecoderOptions(
    const std::string& optionsString) {
  std::vector<std::string> tokens =
      splitStringWithDelimiters(optionsString, ",");
  for (auto token : tokens) {
    std::vector<std::string> pairs = splitStringWithDelimiters(token, "=");
    if (pairs.size() != 2) {
      throw std::runtime_error(
          "Invalid option: " + token +
          ". Options must be in the form 'option=value'.");
    }
    std::string key = pairs[0];
    std::string value = pairs[1];
    if (key == "ffmpeg_thread_count") {
      ffmpegThreadCount = std::stoi(value);
      if (ffmpegThreadCount < 0) {
        throw std::runtime_error(
            "Invalid ffmpeg_thread_count=" + value +
            ". ffmpeg_thread_count must be >= 0.");
      }
    } else if (key == "dimension_order") {
      if (value != "NHWC" && value != "NCHW") {
        throw std::runtime_error(
            "Invalid dimension_order=" + value +
            ". dimensionOrder must be either NHWC or NCHW.");
      }
      dimensionOrder = value;
    } else if (key == "width") {
      width = std::stoi(value);
    } else if (key == "height") {
      height = std::stoi(value);
    } else if (key == "color_conversion_library") {
      if (value == "filtergraph") {
        colorConversionLibrary = ColorConversionLibrary::FILTERGRAPH;
      } else if (value == "swscale") {
        colorConversionLibrary = ColorConversionLibrary::SWSCALE;
      } else {
        throw std::runtime_error(
            "Invalid color_conversion_library=" + value +
            ". color_conversion_library must be either "
            "filtergraph or swscale.");
      }
    } else {
      throw std::runtime_error(
          "Invalid option: " + key +
          ". Valid options are: "
          "ffmpeg_thread_count=<int>,dimension_order=<string>");
    }
  }
}

VideoDecoder::BatchDecodedOutput::BatchDecodedOutput(
    int64_t numFrames,
    const VideoStreamDecoderOptions& options,
    const StreamMetadata& metadata)
    : ptsSeconds(torch::empty({numFrames}, {torch::kFloat64})),
      durationSeconds(torch::empty({numFrames}, {torch::kFloat64})) {
  auto frameDims = getHeightAndWidthFromOptionsOrMetadata(options, metadata);
  int height = frameDims.height;
  int width = frameDims.width;
  frames = allocateEmptyHWCTensor(height, width, options.device, numFrames);
}

bool VideoDecoder::DecodedFrameContext::operator==(
    const VideoDecoder::DecodedFrameContext& other) {
  return decodedWidth == other.decodedWidth &&
      decodedHeight == other.decodedHeight &&
      decodedFormat == other.decodedFormat &&
      expectedWidth == other.expectedWidth &&
      expectedHeight == other.expectedHeight;
}

bool VideoDecoder::DecodedFrameContext::operator!=(
    const VideoDecoder::DecodedFrameContext& other) {
  return !(*this == other);
}

VideoDecoder::VideoDecoder(const std::string& videoFilePath, SeekMode seekMode)
    : seekMode_(seekMode) {
  AVInput input = createAVFormatContextFromFilePath(videoFilePath);
  formatContext_ = std::move(input.formatContext);

  initializeDecoder();
}

VideoDecoder::VideoDecoder(const void* buffer, size_t length, SeekMode seekMode)
    : seekMode_(seekMode) {
  TORCH_CHECK(buffer != nullptr, "Video buffer cannot be nullptr!");

  AVInput input = createAVFormatContextFromBuffer(buffer, length);
  formatContext_ = std::move(input.formatContext);
  ioBytesContext_ = std::move(input.ioBytesContext);

  initializeDecoder();
}

void VideoDecoder::initializeDecoder() {
  TORCH_CHECK(!initialized_, "Attempted double initialization.");

  // In principle, the AVFormatContext should be filled in by the call to
  // avformat_open_input() which reads the header. However, some formats do not
  // store enough info in the header, so we call avformat_find_stream_info()
  // which decodes a few frames to get missing info. For more, see:
  //   https://ffmpeg.org/doxygen/7.0/group__lavf__decoding.html
  int ffmpegStatus = avformat_find_stream_info(formatContext_.get(), nullptr);
  if (ffmpegStatus < 0) {
    throw std::runtime_error(
        "Failed to find stream info: " +
        getFFMPEGErrorStringFromErrorCode(ffmpegStatus));
  }

  for (unsigned int i = 0; i < formatContext_->nb_streams; i++) {
    AVStream* stream = formatContext_->streams[i];
    StreamMetadata meta;

    TORCH_CHECK(
        static_cast<int>(i) == stream->index,
        "Our stream index, " + std::to_string(i) +
            ", does not match AVStream's index, " +
            std::to_string(stream->index) + ".");
    meta.streamIndex = i;
    meta.mediaType = stream->codecpar->codec_type;
    meta.codecName = avcodec_get_name(stream->codecpar->codec_id);
    meta.bitRate = stream->codecpar->bit_rate;

    int64_t frameCount = stream->nb_frames;
    if (frameCount > 0) {
      meta.numFrames = frameCount;
    }

    if (stream->duration > 0 && stream->time_base.den > 0) {
      meta.durationSeconds = av_q2d(stream->time_base) * stream->duration;
    }

    double fps = av_q2d(stream->r_frame_rate);
    if (fps > 0) {
      meta.averageFps = fps;
    }

    if (stream->codecpar->codec_type == AVMEDIA_TYPE_VIDEO) {
      containerMetadata_.numVideoStreams++;
    } else if (stream->codecpar->codec_type == AVMEDIA_TYPE_AUDIO) {
      containerMetadata_.numAudioStreams++;
    }

    containerMetadata_.streams.push_back(meta);
  }

  if (formatContext_->duration > 0) {
    containerMetadata_.durationSeconds =
        ptsToSeconds(formatContext_->duration, AV_TIME_BASE);
  }

  if (formatContext_->bit_rate > 0) {
    containerMetadata_.bitRate = formatContext_->bit_rate;
  }

  int bestVideoStream = getBestStreamIndex(AVMEDIA_TYPE_VIDEO);
  if (bestVideoStream >= 0) {
    containerMetadata_.bestVideoStreamIndex = bestVideoStream;
  }

  int bestAudioStream = getBestStreamIndex(AVMEDIA_TYPE_AUDIO);
  if (bestAudioStream >= 0) {
    containerMetadata_.bestAudioStreamIndex = bestAudioStream;
  }

  if (seekMode_ == SeekMode::exact) {
    scanFileAndUpdateMetadataAndIndex();
  }

  initialized_ = true;
}

std::unique_ptr<VideoDecoder> VideoDecoder::createFromFilePath(
    const std::string& videoFilePath,
    SeekMode seekMode) {
  return std::unique_ptr<VideoDecoder>(
      new VideoDecoder(videoFilePath, seekMode));
}

std::unique_ptr<VideoDecoder> VideoDecoder::createFromBuffer(
    const void* buffer,
    size_t length,
    SeekMode seekMode) {
  return std::unique_ptr<VideoDecoder>(
      new VideoDecoder(buffer, length, seekMode));
}

void VideoDecoder::createFilterGraph(
    StreamInfo& streamInfo,
    int expectedOutputHeight,
    int expectedOutputWidth) {
  FilterState& filterState = streamInfo.filterState;
  filterState.filterGraph.reset(avfilter_graph_alloc());
  TORCH_CHECK(filterState.filterGraph.get() != nullptr);

  if (streamInfo.options.ffmpegThreadCount.has_value()) {
    filterState.filterGraph->nb_threads =
        streamInfo.options.ffmpegThreadCount.value();
  }

  const AVFilter* buffersrc = avfilter_get_by_name("buffer");
  const AVFilter* buffersink = avfilter_get_by_name("buffersink");
  AVCodecContext* codecContext = streamInfo.codecContext.get();

  std::stringstream filterArgs;
  filterArgs << "video_size=" << codecContext->width << "x"
             << codecContext->height;
  filterArgs << ":pix_fmt=" << codecContext->pix_fmt;
  filterArgs << ":time_base=" << streamInfo.stream->time_base.num << "/"
             << streamInfo.stream->time_base.den;
  filterArgs << ":pixel_aspect=" << codecContext->sample_aspect_ratio.num << "/"
             << codecContext->sample_aspect_ratio.den;

  int ffmpegStatus = avfilter_graph_create_filter(
      &filterState.sourceContext,
      buffersrc,
      "in",
      filterArgs.str().c_str(),
      nullptr,
      filterState.filterGraph.get());
  if (ffmpegStatus < 0) {
    throw std::runtime_error(
        std::string("Failed to create filter graph: ") + filterArgs.str() +
        ": " + getFFMPEGErrorStringFromErrorCode(ffmpegStatus));
  }

  ffmpegStatus = avfilter_graph_create_filter(
      &filterState.sinkContext,
      buffersink,
      "out",
      nullptr,
      nullptr,
      filterState.filterGraph.get());
  if (ffmpegStatus < 0) {
    throw std::runtime_error(
        "Failed to create filter graph: " +
        getFFMPEGErrorStringFromErrorCode(ffmpegStatus));
  }

  enum AVPixelFormat pix_fmts[] = {AV_PIX_FMT_RGB24, AV_PIX_FMT_NONE};
  ffmpegStatus = av_opt_set_int_list(
      filterState.sinkContext,
      "pix_fmts",
      pix_fmts,
      AV_PIX_FMT_NONE,
      AV_OPT_SEARCH_CHILDREN);
  if (ffmpegStatus < 0) {
    throw std::runtime_error(
        "Failed to set output pixel formats: " +
        getFFMPEGErrorStringFromErrorCode(ffmpegStatus));
  }

  UniqueAVFilterInOut outputs(avfilter_inout_alloc());
  UniqueAVFilterInOut inputs(avfilter_inout_alloc());

  outputs->name = av_strdup("in");
  outputs->filter_ctx = filterState.sourceContext;
  outputs->pad_idx = 0;
  outputs->next = nullptr;
  inputs->name = av_strdup("out");
  inputs->filter_ctx = filterState.sinkContext;
  inputs->pad_idx = 0;
  inputs->next = nullptr;

  std::stringstream description;
  description << "scale=" << expectedOutputWidth << ":" << expectedOutputHeight;
  description << ":sws_flags=bilinear";

  AVFilterInOut* outputsTmp = outputs.release();
  AVFilterInOut* inputsTmp = inputs.release();
  ffmpegStatus = avfilter_graph_parse_ptr(
      filterState.filterGraph.get(),
      description.str().c_str(),
      &inputsTmp,
      &outputsTmp,
      nullptr);
  outputs.reset(outputsTmp);
  inputs.reset(inputsTmp);
  if (ffmpegStatus < 0) {
    throw std::runtime_error(
        "Failed to parse filter description: " +
        getFFMPEGErrorStringFromErrorCode(ffmpegStatus));
  }

  ffmpegStatus = avfilter_graph_config(filterState.filterGraph.get(), nullptr);
  if (ffmpegStatus < 0) {
    throw std::runtime_error(
        "Failed to configure filter graph: " +
        getFFMPEGErrorStringFromErrorCode(ffmpegStatus));
  }
}

int VideoDecoder::getBestStreamIndex(AVMediaType mediaType) {
  AVCodecOnlyUseForCallingAVFindBestStream codec = nullptr;
  int streamNumber =
      av_find_best_stream(formatContext_.get(), mediaType, -1, -1, &codec, 0);
  return streamNumber;
}

void VideoDecoder::addVideoStreamDecoder(
    int preferredStreamNumber,
    const VideoStreamDecoderOptions& options) {
  if (activeStreamIndices_.count(preferredStreamNumber) > 0) {
    throw std::invalid_argument(
        "Stream with index " + std::to_string(preferredStreamNumber) +
        " is already active.");
  }
  TORCH_CHECK(formatContext_.get() != nullptr);

  AVCodecOnlyUseForCallingAVFindBestStream codec = nullptr;
  int streamNumber = av_find_best_stream(
      formatContext_.get(),
      AVMEDIA_TYPE_VIDEO,
      preferredStreamNumber,
      -1,
      &codec,
      0);
  if (streamNumber < 0) {
    throw std::invalid_argument("No valid stream found in input file.");
  }
  TORCH_CHECK(codec != nullptr);

  StreamInfo& streamInfo = streams_[streamNumber];
  streamInfo.streamIndex = streamNumber;
  streamInfo.timeBase = formatContext_->streams[streamNumber]->time_base;
  streamInfo.stream = formatContext_->streams[streamNumber];

  if (streamInfo.stream->codecpar->codec_type != AVMEDIA_TYPE_VIDEO) {
    throw std::invalid_argument(
        "Stream with index " + std::to_string(streamNumber) +
        " is not a video stream.");
  }

  if (options.device.type() == torch::kCUDA) {
    codec = makeAVCodecOnlyUseForCallingAVFindBestStream(
        findCudaCodec(options.device, streamInfo.stream->codecpar->codec_id)
            .value_or(codec));
  }

  StreamMetadata& streamMetadata = containerMetadata_.streams[streamNumber];
  if (seekMode_ == SeekMode::approximate &&
      !streamMetadata.averageFps.has_value()) {
    throw std::runtime_error(
        "Seek mode is approximate, but stream " + std::to_string(streamNumber) +
        " does not have an average fps in its metadata.");
  }

  AVCodecContext* codecContext = avcodec_alloc_context3(codec);
  TORCH_CHECK(codecContext != nullptr);
  codecContext->thread_count = options.ffmpegThreadCount.value_or(0);
  streamInfo.codecContext.reset(codecContext);

  int retVal = avcodec_parameters_to_context(
      streamInfo.codecContext.get(), streamInfo.stream->codecpar);
  TORCH_CHECK_EQ(retVal, AVSUCCESS);

  if (options.device.type() == torch::kCPU) {
    // No more initialization needed for CPU.
  } else if (options.device.type() == torch::kCUDA) {
    initializeContextOnCuda(options.device, codecContext);
  } else {
    TORCH_CHECK(false, "Invalid device type: " + options.device.str());
  }

  retVal = avcodec_open2(streamInfo.codecContext.get(), codec, nullptr);
  if (retVal < AVSUCCESS) {
    throw std::invalid_argument(getFFMPEGErrorStringFromErrorCode(retVal));
  }

  codecContext->time_base = streamInfo.stream->time_base;
  activeStreamIndices_.insert(streamNumber);
  updateMetadataWithCodecContext(streamInfo.streamIndex, codecContext);
  streamInfo.options = options;

  // By default, we want to use swscale for color conversion because it is
  // faster. However, it has width requirements, so we may need to fall back
  // to filtergraph. We also need to respect what was requested from the
  // options; we respect the options unconditionally, so it's possible for
  // swscale's width requirements to be violated. We don't expose the ability to
  // choose color conversion library publicly; we only use this ability
  // internally.
  int width = options.width.value_or(codecContext->width);
  auto defaultLibrary = getDefaultColorConversionLibrary(width);
  streamInfo.colorConversionLibrary =
      options.colorConversionLibrary.value_or(defaultLibrary);
}

void VideoDecoder::updateMetadataWithCodecContext(
    int streamIndex,
    AVCodecContext* codecContext) {
  containerMetadata_.streams[streamIndex].width = codecContext->width;
  containerMetadata_.streams[streamIndex].height = codecContext->height;
  auto codedId = codecContext->codec_id;
  containerMetadata_.streams[streamIndex].codecName =
      std::string(avcodec_get_name(codedId));
}

VideoDecoder::ContainerMetadata VideoDecoder::getContainerMetadata() const {
  return containerMetadata_;
}

int VideoDecoder::getKeyFrameIndexForPtsUsingEncoderIndex(
    AVStream* stream,
    int64_t pts) const {
  int currentKeyFrameIndex =
      av_index_search_timestamp(stream, pts, AVSEEK_FLAG_BACKWARD);
  return currentKeyFrameIndex;
}

int VideoDecoder::getKeyFrameIndexForPtsUsingScannedIndex(
    const std::vector<VideoDecoder::FrameInfo>& keyFrames,
    int64_t pts) const {
  auto upperBound = std::upper_bound(
      keyFrames.begin(),
      keyFrames.end(),
      pts,
      [](int64_t pts, const VideoDecoder::FrameInfo& frameInfo) {
        return pts < frameInfo.pts;
      });
  if (upperBound == keyFrames.begin()) {
    return -1;
  }
  return upperBound - 1 - keyFrames.begin();
}

void VideoDecoder::scanFileAndUpdateMetadataAndIndex() {
  if (scannedAllStreams_) {
    return;
  }

<<<<<<< HEAD
  UniqueAVPacket packet(av_packet_alloc());
  while (true) {
=======
  while (true) {
    // Get the next packet.
    UniqueAVPacket packet(av_packet_alloc());
>>>>>>> 0ad3f010
    int ffmpegStatus = av_read_frame(formatContext_.get(), packet.get());

    if (ffmpegStatus == AVERROR_EOF) {
      break;
    }

    if (ffmpegStatus != AVSUCCESS) {
      throw std::runtime_error(
          "Failed to read frame from input file: " +
          getFFMPEGErrorStringFromErrorCode(ffmpegStatus));
    }

    if (packet->flags & AV_PKT_FLAG_DISCARD) {
      av_packet_unref(packet.get());
      continue;
    }

    // We got a valid packet. Let's figure out what stream it belongs to and
    // record its relevant metadata.
    int streamIndex = packet->stream_index;
    auto& streamMetadata = containerMetadata_.streams[streamIndex];
    streamMetadata.minPtsFromScan = std::min(
        streamMetadata.minPtsFromScan.value_or(INT64_MAX), packet->pts);
    streamMetadata.maxPtsFromScan = std::max(
        streamMetadata.maxPtsFromScan.value_or(INT64_MIN),
        packet->pts + packet->duration);
    streamMetadata.numFramesFromScan =
        streamMetadata.numFramesFromScan.value_or(0) + 1;

    // Note that we set the other value in this struct, nextPts, only after
    // we have scanned all packets and sorted by pts.
    FrameInfo frameInfo = {packet->pts};
    if (packet->flags & AV_PKT_FLAG_KEY) {
      streams_[streamIndex].keyFrames.push_back(frameInfo);
    }
    streams_[streamIndex].allFrames.push_back(frameInfo);
    av_packet_unref(packet.get());
  }

  // Set all per-stream metadata that requires knowing the content of all
  // packets.
  for (size_t streamIndex = 0; streamIndex < containerMetadata_.streams.size();
       ++streamIndex) {
    auto& streamMetadata = containerMetadata_.streams[streamIndex];
    auto avStream = formatContext_->streams[streamIndex];

    streamMetadata.numFramesFromScan = streams_[streamIndex].allFrames.size();

    if (streamMetadata.minPtsFromScan.has_value()) {
      streamMetadata.minPtsSecondsFromScan =
          *streamMetadata.minPtsFromScan * av_q2d(avStream->time_base);
    }
    if (streamMetadata.maxPtsFromScan.has_value()) {
      streamMetadata.maxPtsSecondsFromScan =
          *streamMetadata.maxPtsFromScan * av_q2d(avStream->time_base);
    }
  }

  // Reset the seek-cursor back to the beginning.
  int ffmepgStatus =
      avformat_seek_file(formatContext_.get(), 0, INT64_MIN, 0, 0, 0);
  if (ffmepgStatus < 0) {
    throw std::runtime_error(
        "Could not seek file to pts=0: " +
        getFFMPEGErrorStringFromErrorCode(ffmepgStatus));
  }

  // Sort all frames by their pts.
  for (auto& [streamIndex, streamInfo] : streams_) {
    std::sort(
        streamInfo.keyFrames.begin(),
        streamInfo.keyFrames.end(),
        [](const FrameInfo& frameInfo1, const FrameInfo& frameInfo2) {
          return frameInfo1.pts < frameInfo2.pts;
        });
    std::sort(
        streamInfo.allFrames.begin(),
        streamInfo.allFrames.end(),
        [](const FrameInfo& frameInfo1, const FrameInfo& frameInfo2) {
          return frameInfo1.pts < frameInfo2.pts;
        });

    for (size_t i = 0; i < streamInfo.allFrames.size(); ++i) {
      if (i + 1 < streamInfo.allFrames.size()) {
        streamInfo.allFrames[i].nextPts = streamInfo.allFrames[i + 1].pts;
      }
    }
  }

  scannedAllStreams_ = true;
}

int VideoDecoder::getKeyFrameIndexForPts(
    const StreamInfo& streamInfo,
    int64_t pts) const {
  if (streamInfo.keyFrames.empty()) {
    return getKeyFrameIndexForPtsUsingEncoderIndex(streamInfo.stream, pts);
  }
  return getKeyFrameIndexForPtsUsingScannedIndex(streamInfo.keyFrames, pts);
}
/*
Videos have I frames and non-I frames (P and B frames). Non-I frames need data
from the previous I frame to be decoded.

Imagine the cursor is at a random frame with PTS=x and we wish to seek to a
user-specified PTS=y.

If y < x, we don't have a choice but to seek backwards to the highest I frame
before y.

If y > x, we have two choices:

1. We could keep decoding forward until we hit y. Illustrated below:

I    P     P    P    I    P    P    P    I    P    P    I    P    P    I    P
                          x         y

2. We could try to jump to an I frame between x and y (indicated by j below).
And then start decoding until we encounter y. Illustrated below:

I    P     P    P    I    P    P    P    I    P    P    I    P    P    I    P
                          x              j         y

(2) is more efficient than (1) if there is an I frame between x and y.

We use av_index_search_timestamp to see if there is an I frame between x and y.
*/
bool VideoDecoder::canWeAvoidSeekingForStream(
    const StreamInfo& streamInfo,
    int64_t currentPts,
    int64_t targetPts) const {
  if (targetPts < currentPts) {
    // We can never skip a seek if we are seeking backwards.
    return false;
  }
  if (currentPts == targetPts) {
    // We are seeking to the exact same frame as we are currently at. Without
    // caching we have to rewind back and decode the frame again.
    // TODO: https://github.com/pytorch-labs/torchcodec/issues/84 we could
    // implement caching.
    return false;
  }
  // We are seeking forwards.
  // We can only skip a seek if both currentPts and targetPts share the same
  // keyframe.
  int currentKeyFrameIndex = getKeyFrameIndexForPts(streamInfo, currentPts);
  int targetKeyFrameIndex = getKeyFrameIndexForPts(streamInfo, targetPts);
  return currentKeyFrameIndex >= 0 && targetKeyFrameIndex >= 0 &&
      currentKeyFrameIndex == targetKeyFrameIndex;
}

// This method looks at currentPts and desiredPts and seeks in the
// AVFormatContext if it is needed. We can skip seeking in certain cases. See
// the comment of canWeAvoidSeeking() for details.
void VideoDecoder::maybeSeekToBeforeDesiredPts() {
  if (activeStreamIndices_.size() == 0) {
    return;
  }
  for (int streamIndex : activeStreamIndices_) {
    StreamInfo& streamInfo = streams_[streamIndex];
    // clang-format off: clang format clashes
    streamInfo.discardFramesBeforePts = secondsToClosestPts(*maybeDesiredPts_, streamInfo.timeBase);
    // clang-format on
  }

  decodeStats_.numSeeksAttempted++;
  // See comment for canWeAvoidSeeking() for details on why this optimization
  // works.
  bool mustSeek = false;
  for (int streamIndex : activeStreamIndices_) {
    StreamInfo& streamInfo = streams_[streamIndex];
    int64_t desiredPtsForStream = *maybeDesiredPts_ * streamInfo.timeBase.den;
    if (!canWeAvoidSeekingForStream(
            streamInfo, streamInfo.currentPts, desiredPtsForStream)) {
      mustSeek = true;
      break;
    }
  }
  if (!mustSeek) {
    decodeStats_.numSeeksSkipped++;
    return;
  }
  int firstActiveStreamIndex = *activeStreamIndices_.begin();
  const auto& firstStreamInfo = streams_[firstActiveStreamIndex];
  int64_t desiredPts =
      secondsToClosestPts(*maybeDesiredPts_, firstStreamInfo.timeBase);

  // For some encodings like H265, FFMPEG sometimes seeks past the point we
  // set as the max_ts. So we use our own index to give it the exact pts of
  // the key frame that we want to seek to.
  // See https://github.com/pytorch/torchcodec/issues/179 for more details.
  // See https://trac.ffmpeg.org/ticket/11137 for the underlying ffmpeg bug.
  if (!firstStreamInfo.keyFrames.empty()) {
    int desiredKeyFrameIndex = getKeyFrameIndexForPtsUsingScannedIndex(
        firstStreamInfo.keyFrames, desiredPts);
    desiredKeyFrameIndex = std::max(desiredKeyFrameIndex, 0);
    desiredPts = firstStreamInfo.keyFrames[desiredKeyFrameIndex].pts;
  }

  int ffmepgStatus = avformat_seek_file(
      formatContext_.get(),
      firstStreamInfo.streamIndex,
      INT64_MIN,
      desiredPts,
      desiredPts,
      0);
  if (ffmepgStatus < 0) {
    throw std::runtime_error(
        "Could not seek file to pts=" + std::to_string(desiredPts) + ": " +
        getFFMPEGErrorStringFromErrorCode(ffmepgStatus));
  }
  decodeStats_.numFlushes++;
  for (int streamIndex : activeStreamIndices_) {
    StreamInfo& streamInfo = streams_[streamIndex];
    avcodec_flush_buffers(streamInfo.codecContext.get());
  }
}

VideoDecoder::RawDecodedOutput VideoDecoder::getDecodedOutputWithFilter(
    std::function<bool(int, AVFrame*)> filterFunction) {
  if (activeStreamIndices_.size() == 0) {
    throw std::runtime_error("No active streams configured.");
  }
  resetDecodeStats();
  if (maybeDesiredPts_.has_value()) {
    maybeSeekToBeforeDesiredPts();
    maybeDesiredPts_ = std::nullopt;
  }
  // Need to get the next frame or error from PopFrame.
  UniqueAVFrame frame(av_frame_alloc());
  UniqueAVPacket packet(av_packet_alloc());
  int ffmpegStatus = AVSUCCESS;
  bool reachedEOF = false;
  int frameStreamIndex = -1;
  while (true) {
    frameStreamIndex = -1;
    bool gotPermanentErrorOnAnyActiveStream = false;
    for (int streamIndex : activeStreamIndices_) {
      StreamInfo& streamInfo = streams_[streamIndex];
      ffmpegStatus =
          avcodec_receive_frame(streamInfo.codecContext.get(), frame.get());
      bool gotNonRetriableError =
          ffmpegStatus != AVSUCCESS && ffmpegStatus != AVERROR(EAGAIN);
      if (gotNonRetriableError) {
        gotPermanentErrorOnAnyActiveStream = true;
        break;
      }
      if (ffmpegStatus == AVSUCCESS) {
        frameStreamIndex = streamIndex;
        break;
      }
    }
    if (gotPermanentErrorOnAnyActiveStream) {
      break;
    }
    decodeStats_.numFramesReceivedByDecoder++;
    bool gotNeededFrame = ffmpegStatus == AVSUCCESS &&
        filterFunction(frameStreamIndex, frame.get());
    if (gotNeededFrame) {
      break;
    } else if (ffmpegStatus == AVSUCCESS) {
      // No need to send more packets here as the decoder may have frames in
      // its buffer.
      continue;
    }
    if (reachedEOF) {
      // We don't have any more packets to send to the decoder. So keep on
      // pulling frames from its internal buffers.
      continue;
    }
    ffmpegStatus = av_read_frame(formatContext_.get(), packet.get());
    decodeStats_.numPacketsRead++;
    if (ffmpegStatus == AVERROR_EOF) {
      // End of file reached. We must drain all codecs by sending a nullptr
      // packet.
      for (int streamIndex : activeStreamIndices_) {
        StreamInfo& streamInfo = streams_[streamIndex];
        ffmpegStatus = avcodec_send_packet(
            streamInfo.codecContext.get(),
            /*avpkt=*/nullptr);
        if (ffmpegStatus < AVSUCCESS) {
          throw std::runtime_error(
              "Could not flush decoder: " +
              getFFMPEGErrorStringFromErrorCode(ffmpegStatus));
        }
      }
      reachedEOF = true;
      av_packet_unref(packet.get());
      continue;
    }
    if (ffmpegStatus < AVSUCCESS) {
      throw std::runtime_error(
          "Could not read frame from input file: " +
          getFFMPEGErrorStringFromErrorCode(ffmpegStatus));
    }
    if (activeStreamIndices_.count(packet->stream_index) == 0) {
      // This packet is not for any of the active streams.
      av_packet_unref(packet.get());
      continue;
    }
    ffmpegStatus = avcodec_send_packet(
        streams_[packet->stream_index].codecContext.get(), packet.get());
    if (ffmpegStatus < AVSUCCESS) {
      throw std::runtime_error(
          "Could not push packet to decoder: " +
          getFFMPEGErrorStringFromErrorCode(ffmpegStatus));
    }
    decodeStats_.numPacketsSentToDecoder++;
    av_packet_unref(packet.get());
  }
  if (ffmpegStatus < AVSUCCESS) {
    if (reachedEOF || ffmpegStatus == AVERROR_EOF) {
      throw VideoDecoder::EndOfFileException(
          "Requested next frame while there are no more frames left to "
          "decode.");
    }
    throw std::runtime_error(
        "Could not receive frame from decoder: " +
        getFFMPEGErrorStringFromErrorCode(ffmpegStatus));
  }
  // Note that we don't flush the decoder when we reach EOF (even though that's
  // mentioned in https://ffmpeg.org/doxygen/trunk/group__lavc__encdec.html).
  // This is because we may have packets internally in the decoder that we
  // haven't received as frames. Eventually we will either hit AVERROR_EOF from
  // av_receive_frame() or the user will have seeked to a different location in
  // the file and that will flush the decoder.
  StreamInfo& activeStream = streams_[frameStreamIndex];
  activeStream.currentPts = frame->pts;
  activeStream.currentDuration = getDuration(frame);
  RawDecodedOutput rawOutput;
  rawOutput.streamIndex = frameStreamIndex;
  rawOutput.frame = std::move(frame);
  return rawOutput;
}

VideoDecoder::DecodedOutput VideoDecoder::convertAVFrameToDecodedOutput(
    VideoDecoder::RawDecodedOutput& rawOutput,
    std::optional<torch::Tensor> preAllocatedOutputTensor) {
  // Convert the frame to tensor.
  DecodedOutput output;
  int streamIndex = rawOutput.streamIndex;
  AVFrame* frame = rawOutput.frame.get();
  output.streamIndex = streamIndex;
  auto& streamInfo = streams_[streamIndex];
  TORCH_CHECK(streamInfo.stream->codecpar->codec_type == AVMEDIA_TYPE_VIDEO);
  output.ptsSeconds =
      ptsToSeconds(frame->pts, formatContext_->streams[streamIndex]->time_base);
  output.durationSeconds = ptsToSeconds(
      getDuration(frame), formatContext_->streams[streamIndex]->time_base);
  // TODO: we should fold preAllocatedOutputTensor into RawDecodedOutput.
  if (streamInfo.options.device.type() == torch::kCPU) {
    convertAVFrameToDecodedOutputOnCPU(
        rawOutput, output, preAllocatedOutputTensor);
  } else if (streamInfo.options.device.type() == torch::kCUDA) {
    convertAVFrameToDecodedOutputOnCuda(
        streamInfo.options.device,
        streamInfo.options,
        rawOutput,
        output,
        preAllocatedOutputTensor);
  } else {
    TORCH_CHECK(
        false, "Invalid device type: " + streamInfo.options.device.str());
  }
  return output;
}

// Note [preAllocatedOutputTensor with swscale and filtergraph]:
// Callers may pass a pre-allocated tensor, where the output frame tensor will
// be stored. This parameter is honored in any case, but it only leads to a
// speed-up when swscale is used. With swscale, we can tell ffmpeg to place the
// decoded frame directly into `preAllocatedtensor.data_ptr()`. We haven't yet
// found a way to do that with filtegraph.
// TODO: Figure out whether that's possible!
// Dimension order of the preAllocatedOutputTensor must be HWC, regardless of
// `dimension_order` parameter. It's up to callers to re-shape it if needed.
void VideoDecoder::convertAVFrameToDecodedOutputOnCPU(
    VideoDecoder::RawDecodedOutput& rawOutput,
    DecodedOutput& output,
    std::optional<torch::Tensor> preAllocatedOutputTensor) {
  int streamIndex = rawOutput.streamIndex;
  AVFrame* frame = rawOutput.frame.get();
  auto& streamInfo = streams_[streamIndex];

  auto frameDims =
      getHeightAndWidthFromOptionsOrAVFrame(streamInfo.options, *frame);
  int expectedOutputHeight = frameDims.height;
  int expectedOutputWidth = frameDims.width;

  if (preAllocatedOutputTensor.has_value()) {
    auto shape = preAllocatedOutputTensor.value().sizes();
    TORCH_CHECK(
        (shape.size() == 3) && (shape[0] == expectedOutputHeight) &&
            (shape[1] == expectedOutputWidth) && (shape[2] == 3),
        "Expected pre-allocated tensor of shape ",
        expectedOutputHeight,
        "x",
        expectedOutputWidth,
        "x3, got ",
        shape);
  }

  torch::Tensor outputTensor;
  // We need to compare the current frame context with our previous frame
  // context. If they are different, then we need to re-create our colorspace
  // conversion objects. We create our colorspace conversion objects late so
  // that we don't have to depend on the unreliable metadata in the header.
  // And we sometimes re-create them because it's possible for frame
  // resolution to change mid-stream. Finally, we want to reuse the colorspace
  // conversion objects as much as possible for performance reasons.
  enum AVPixelFormat frameFormat =
      static_cast<enum AVPixelFormat>(frame->format);
  auto frameContext = DecodedFrameContext{
      frame->width,
      frame->height,
      frameFormat,
      expectedOutputWidth,
      expectedOutputHeight};

  if (streamInfo.colorConversionLibrary == ColorConversionLibrary::SWSCALE) {
    outputTensor = preAllocatedOutputTensor.value_or(allocateEmptyHWCTensor(
        expectedOutputHeight, expectedOutputWidth, torch::kCPU));

    if (!streamInfo.swsContext || streamInfo.prevFrameContext != frameContext) {
      createSwsContext(streamInfo, frameContext, frame->colorspace);
      streamInfo.prevFrameContext = frameContext;
    }
    int resultHeight =
        convertFrameToTensorUsingSwsScale(streamIndex, frame, outputTensor);
    // If this check failed, it would mean that the frame wasn't reshaped to
    // the expected height.
    // TODO: Can we do the same check for width?
    TORCH_CHECK(
        resultHeight == expectedOutputHeight,
        "resultHeight != expectedOutputHeight: ",
        resultHeight,
        " != ",
        expectedOutputHeight);

    output.frame = outputTensor;
  } else if (
      streamInfo.colorConversionLibrary ==
      ColorConversionLibrary::FILTERGRAPH) {
    if (!streamInfo.filterState.filterGraph ||
        streamInfo.prevFrameContext != frameContext) {
      createFilterGraph(streamInfo, expectedOutputHeight, expectedOutputWidth);
      streamInfo.prevFrameContext = frameContext;
    }
    outputTensor = convertFrameToTensorUsingFilterGraph(streamIndex, frame);

    // Similarly to above, if this check fails it means the frame wasn't
    // reshaped to its expected dimensions by filtergraph.
    auto shape = outputTensor.sizes();
    TORCH_CHECK(
        (shape.size() == 3) && (shape[0] == expectedOutputHeight) &&
            (shape[1] == expectedOutputWidth) && (shape[2] == 3),
        "Expected output tensor of shape ",
        expectedOutputHeight,
        "x",
        expectedOutputWidth,
        "x3, got ",
        shape);

    if (preAllocatedOutputTensor.has_value()) {
      // We have already validated that preAllocatedOutputTensor and
      // outputTensor have the same shape.
      preAllocatedOutputTensor.value().copy_(outputTensor);
      output.frame = preAllocatedOutputTensor.value();
    } else {
      output.frame = outputTensor;
    }
  } else {
    throw std::runtime_error(
        "Invalid color conversion library: " +
        std::to_string(static_cast<int>(streamInfo.colorConversionLibrary)));
  }
}

VideoDecoder::DecodedOutput VideoDecoder::getFramePlayedAtTimestampNoDemux(
    double seconds) {
  for (auto& [streamIndex, stream] : streams_) {
    double frameStartTime = ptsToSeconds(stream.currentPts, stream.timeBase);
    double frameEndTime = ptsToSeconds(
        stream.currentPts + stream.currentDuration, stream.timeBase);
    if (seconds >= frameStartTime && seconds < frameEndTime) {
      // We are in the same frame as the one we just returned. However, since we
      // don't cache it locally, we have to rewind back.
      seconds = frameStartTime;
      break;
    }
  }

  setCursorPtsInSeconds(seconds);
  RawDecodedOutput rawOutput = getDecodedOutputWithFilter(
      [seconds, this](int frameStreamIndex, AVFrame* frame) {
        StreamInfo& stream = streams_[frameStreamIndex];
        double frameStartTime = ptsToSeconds(frame->pts, stream.timeBase);
        double frameEndTime =
            ptsToSeconds(frame->pts + getDuration(frame), stream.timeBase);
        if (frameStartTime > seconds) {
          // FFMPEG seeked past the frame we are looking for even though we
          // set max_ts to be our needed timestamp in avformat_seek_file()
          // in maybeSeekToBeforeDesiredPts().
          // This could be a bug in FFMPEG: https://trac.ffmpeg.org/ticket/11137
          // In this case we return the very next frame instead of throwing an
          // exception.
          // TODO: Maybe log to stderr for Debug builds?
          return true;
        }
        return seconds >= frameStartTime && seconds < frameEndTime;
      });

  // Convert the frame to tensor.
  DecodedOutput output = convertAVFrameToDecodedOutput(rawOutput);
  output.frame = maybePermuteHWC2CHW(output.streamIndex, output.frame);
  return output;
}

void VideoDecoder::validateUserProvidedStreamIndex(int streamIndex) {
  int streamsSize = static_cast<int>(containerMetadata_.streams.size());
  TORCH_CHECK(
      streamIndex >= 0 && streamIndex < streamsSize,
      "Invalid stream index=" + std::to_string(streamIndex) +
          "; valid indices are in the range [0, " +
          std::to_string(streamsSize) + ").");
  TORCH_CHECK(
      streams_.count(streamIndex) > 0,
      "Provided stream index=" + std::to_string(streamIndex) +
          " was not previously added.");
}

void VideoDecoder::validateScannedAllStreams(const std::string& msg) {
  if (!scannedAllStreams_) {
    throw std::runtime_error(
        "Must scan all streams to update metadata before calling " + msg);
  }
}

void VideoDecoder::validateFrameIndex(
    const StreamMetadata& streamMetadata,
    int64_t frameIndex) {
  int64_t numFrames = getNumFrames(streamMetadata);
  TORCH_CHECK(
      frameIndex >= 0 && frameIndex < numFrames,
      "Invalid frame index=" + std::to_string(frameIndex) +
          " for streamIndex=" + std::to_string(streamMetadata.streamIndex) +
          " numFrames=" + std::to_string(numFrames));
}

VideoDecoder::DecodedOutput VideoDecoder::getFrameAtIndex(
    int streamIndex,
    int64_t frameIndex) {
  auto output = getFrameAtIndexInternal(streamIndex, frameIndex);
  output.frame = maybePermuteHWC2CHW(streamIndex, output.frame);
  return output;
}

int64_t VideoDecoder::getPts(
    const StreamInfo& streamInfo,
    const StreamMetadata& streamMetadata,
    int64_t frameIndex) {
  switch (seekMode_) {
    case SeekMode::exact:
      return streamInfo.allFrames[frameIndex].pts;
    case SeekMode::approximate:
      return secondsToClosestPts(
          frameIndex / streamMetadata.averageFps.value(), streamInfo.timeBase);
    default:
      throw std::runtime_error("Unknown SeekMode");
  }
}

int64_t VideoDecoder::getNumFrames(const StreamMetadata& streamMetadata) {
  switch (seekMode_) {
    case SeekMode::exact:
      return streamMetadata.numFramesFromScan.value();
    case SeekMode::approximate:
      return streamMetadata.numFrames.value();
    default:
      throw std::runtime_error("Unknown SeekMode");
  }
}

double VideoDecoder::getMinSeconds(const StreamMetadata& streamMetadata) {
  switch (seekMode_) {
    case SeekMode::exact:
      return streamMetadata.minPtsSecondsFromScan.value();
    case SeekMode::approximate:
      return 0;
    default:
      throw std::runtime_error("Unknown SeekMode");
  }
}

double VideoDecoder::getMaxSeconds(const StreamMetadata& streamMetadata) {
  switch (seekMode_) {
    case SeekMode::exact:
      return streamMetadata.maxPtsSecondsFromScan.value();
    case SeekMode::approximate:
      return streamMetadata.durationSeconds.value();
    default:
      throw std::runtime_error("Unknown SeekMode");
  }
}

int64_t VideoDecoder::secondsToIndexLowerBound(
    double seconds,
    const StreamInfo& streamInfo,
    const StreamMetadata& streamMetadata) {
  switch (seekMode_) {
    case SeekMode::exact: {
      auto frame = std::lower_bound(
          streamInfo.allFrames.begin(),
          streamInfo.allFrames.end(),
          seconds,
          [&streamInfo](const FrameInfo& info, double start) {
            return ptsToSeconds(info.nextPts, streamInfo.timeBase) <= start;
          });

      return frame - streamInfo.allFrames.begin();
    }
    case SeekMode::approximate:
      return std::floor(seconds * streamMetadata.averageFps.value());
    default:
      throw std::runtime_error("Unknown SeekMode");
  }
}

int64_t VideoDecoder::secondsToIndexUpperBound(
    double seconds,
    const StreamInfo& streamInfo,
    const StreamMetadata& streamMetadata) {
  switch (seekMode_) {
    case SeekMode::exact: {
      auto frame = std::upper_bound(
          streamInfo.allFrames.begin(),
          streamInfo.allFrames.end(),
          seconds,
          [&streamInfo](double stop, const FrameInfo& info) {
            return stop <= ptsToSeconds(info.pts, streamInfo.timeBase);
          });

      return frame - streamInfo.allFrames.begin();
    }
    case SeekMode::approximate:
      return std::ceil(seconds * streamMetadata.averageFps.value());
    default:
      throw std::runtime_error("Unknown SeekMode");
  }
}

VideoDecoder::DecodedOutput VideoDecoder::getFrameAtIndexInternal(
    int streamIndex,
    int64_t frameIndex,
    std::optional<torch::Tensor> preAllocatedOutputTensor) {
  validateUserProvidedStreamIndex(streamIndex);

  const auto& streamInfo = streams_[streamIndex];
  const auto& streamMetadata = containerMetadata_.streams[streamIndex];
  validateFrameIndex(streamMetadata, frameIndex);

  int64_t pts = getPts(streamInfo, streamMetadata, frameIndex);
  setCursorPtsInSeconds(ptsToSeconds(pts, streamInfo.timeBase));
  return getNextFrameNoDemuxInternal(preAllocatedOutputTensor);
}

VideoDecoder::BatchDecodedOutput VideoDecoder::getFramesAtIndices(
    int streamIndex,
    const std::vector<int64_t>& frameIndices) {
  validateUserProvidedStreamIndex(streamIndex);

  auto indicesAreSorted =
      std::is_sorted(frameIndices.begin(), frameIndices.end());

  std::vector<size_t> argsort;
  if (!indicesAreSorted) {
    // if frameIndices is [13, 10, 12, 11]
    // when sorted, it's  [10, 11, 12, 13] <-- this is the sorted order we want
    //                                         to use to decode the frames
    // and argsort is     [ 1,  3,  2,  0]
    argsort.resize(frameIndices.size());
    for (size_t i = 0; i < argsort.size(); ++i) {
      argsort[i] = i;
    }
    std::sort(
        argsort.begin(), argsort.end(), [&frameIndices](size_t a, size_t b) {
          return frameIndices[a] < frameIndices[b];
        });
  }

  const auto& streamMetadata = containerMetadata_.streams[streamIndex];
  const auto& stream = streams_[streamIndex];
  const auto& options = stream.options;
  BatchDecodedOutput output(frameIndices.size(), options, streamMetadata);

  auto previousIndexInVideo = -1;
  for (size_t f = 0; f < frameIndices.size(); ++f) {
    auto indexInOutput = indicesAreSorted ? f : argsort[f];
    auto indexInVideo = frameIndices[indexInOutput];

    validateFrameIndex(streamMetadata, indexInVideo);

    if ((f > 0) && (indexInVideo == previousIndexInVideo)) {
      // Avoid decoding the same frame twice
      auto previousIndexInOutput = indicesAreSorted ? f - 1 : argsort[f - 1];
      output.frames[indexInOutput].copy_(output.frames[previousIndexInOutput]);
      output.ptsSeconds[indexInOutput] =
          output.ptsSeconds[previousIndexInOutput];
      output.durationSeconds[indexInOutput] =
          output.durationSeconds[previousIndexInOutput];
    } else {
      DecodedOutput singleOut = getFrameAtIndexInternal(
          streamIndex, indexInVideo, output.frames[indexInOutput]);
      output.ptsSeconds[indexInOutput] = singleOut.ptsSeconds;
      output.durationSeconds[indexInOutput] = singleOut.durationSeconds;
    }
    previousIndexInVideo = indexInVideo;
  }
  output.frames = maybePermuteHWC2CHW(streamIndex, output.frames);
  return output;
}

VideoDecoder::BatchDecodedOutput VideoDecoder::getFramesPlayedByTimestamps(
    int streamIndex,
    const std::vector<double>& timestamps) {
  validateUserProvidedStreamIndex(streamIndex);

  const auto& streamMetadata = containerMetadata_.streams[streamIndex];
  const auto& stream = streams_[streamIndex];

  double minSeconds = getMinSeconds(streamMetadata);
  double maxSeconds = getMaxSeconds(streamMetadata);

  // The frame played at timestamp t and the one played at timestamp `t +
  // eps` are probably the same frame, with the same index. The easiest way to
  // avoid decoding that unique frame twice is to convert the input timestamps
  // to indices, and leverage the de-duplication logic of getFramesAtIndices.

  std::vector<int64_t> frameIndices(timestamps.size());
  for (size_t i = 0; i < timestamps.size(); ++i) {
    auto frameSeconds = timestamps[i];
    TORCH_CHECK(
        frameSeconds >= minSeconds && frameSeconds < maxSeconds,
        "frame pts is " + std::to_string(frameSeconds) +
            "; must be in range [" + std::to_string(minSeconds) + ", " +
            std::to_string(maxSeconds) + ").");

    frameIndices[i] =
        secondsToIndexLowerBound(frameSeconds, stream, streamMetadata);
  }

  return getFramesAtIndices(streamIndex, frameIndices);
}

VideoDecoder::BatchDecodedOutput VideoDecoder::getFramesInRange(
    int streamIndex,
    int64_t start,
    int64_t stop,
    int64_t step) {
  validateUserProvidedStreamIndex(streamIndex);

  const auto& streamMetadata = containerMetadata_.streams[streamIndex];
  const auto& stream = streams_[streamIndex];
  int64_t numFrames = getNumFrames(streamMetadata);
  TORCH_CHECK(
      start >= 0, "Range start, " + std::to_string(start) + " is less than 0.");
  TORCH_CHECK(
      stop <= numFrames,
      "Range stop, " + std::to_string(stop) +
          ", is more than the number of frames, " + std::to_string(numFrames));
  TORCH_CHECK(
      step > 0, "Step must be greater than 0; is " + std::to_string(step));

  int64_t numOutputFrames = std::ceil((stop - start) / double(step));
  const auto& options = stream.options;
  BatchDecodedOutput output(numOutputFrames, options, streamMetadata);

  for (int64_t i = start, f = 0; i < stop; i += step, ++f) {
    DecodedOutput singleOut =
        getFrameAtIndexInternal(streamIndex, i, output.frames[f]);
    output.ptsSeconds[f] = singleOut.ptsSeconds;
    output.durationSeconds[f] = singleOut.durationSeconds;
  }
  output.frames = maybePermuteHWC2CHW(streamIndex, output.frames);
  return output;
}

VideoDecoder::BatchDecodedOutput
VideoDecoder::getFramesPlayedByTimestampInRange(
    int streamIndex,
    double startSeconds,
    double stopSeconds) {
  validateUserProvidedStreamIndex(streamIndex);

  const auto& streamMetadata = containerMetadata_.streams[streamIndex];
  TORCH_CHECK(
      startSeconds <= stopSeconds,
      "Start seconds (" + std::to_string(startSeconds) +
          ") must be less than or equal to stop seconds (" +
          std::to_string(stopSeconds) + ".");

  const auto& stream = streams_[streamIndex];
  const auto& options = stream.options;

  // Special case needed to implement a half-open range. At first glance, this
  // may seem unnecessary, as our search for stopFrame can return the end, and
  // we don't include stopFramIndex in our output. However, consider the
  // following scenario:
  //
  //   frame=0, pts=0.0
  //   frame=1, pts=0.3
  //
  //   interval A: [0.2, 0.2)
  //   interval B: [0.2, 0.15)
  //
  // Both intervals take place between the pts values for frame 0 and frame 1,
  // which by our abstract player, means that both intervals map to frame 0. By
  // the definition of a half open interval, interval A should return no frames.
  // Interval B should return frame 0. However, for both A and B, the individual
  // values of the intervals will map to the same frame indices below. Hence, we
  // need this special case below.
  if (startSeconds == stopSeconds) {
    BatchDecodedOutput output(0, options, streamMetadata);
    output.frames = maybePermuteHWC2CHW(streamIndex, output.frames);
    return output;
  }

  double minSeconds = getMinSeconds(streamMetadata);
  double maxSeconds = getMaxSeconds(streamMetadata);
  TORCH_CHECK(
      startSeconds >= minSeconds && startSeconds < maxSeconds,
      "Start seconds is " + std::to_string(startSeconds) +
          "; must be in range [" + std::to_string(minSeconds) + ", " +
          std::to_string(maxSeconds) + ").");
  TORCH_CHECK(
      stopSeconds <= maxSeconds,
      "Stop seconds (" + std::to_string(stopSeconds) +
          "; must be less than or equal to " + std::to_string(maxSeconds) +
          ").");

  // Note that we look at nextPts for a frame, and not its pts or duration.
  // Our abstract player displays frames starting at the pts for that frame
  // until the pts for the next frame. There are two consequences:
  //
  //   1. We ignore the duration for a frame. A frame is played until the
  //   next frame replaces it. This model is robust to durations being 0 or
  //   incorrect; our source of truth is the pts for frames. If duration is
  //   accurate, the nextPts for a frame would be equivalent to pts +
  //   duration.
  //   2. In order to establish if the start of an interval maps to a
  //   particular frame, we need to figure out if it is ordered after the
  //   frame's pts, but before the next frames's pts.

  int64_t startFrameIndex =
      secondsToIndexLowerBound(startSeconds, stream, streamMetadata);
  int64_t stopFrameIndex =
      secondsToIndexUpperBound(stopSeconds, stream, streamMetadata);
  int64_t numFrames = stopFrameIndex - startFrameIndex;

  BatchDecodedOutput output(numFrames, options, streamMetadata);
  for (int64_t i = startFrameIndex, f = 0; i < stopFrameIndex; ++i, ++f) {
    DecodedOutput singleOut =
        getFrameAtIndexInternal(streamIndex, i, output.frames[f]);
    output.ptsSeconds[f] = singleOut.ptsSeconds;
    output.durationSeconds[f] = singleOut.durationSeconds;
  }
  output.frames = maybePermuteHWC2CHW(streamIndex, output.frames);

  return output;
}

VideoDecoder::RawDecodedOutput VideoDecoder::getNextRawDecodedOutputNoDemux() {
  auto rawOutput =
      getDecodedOutputWithFilter([this](int frameStreamIndex, AVFrame* frame) {
        StreamInfo& activeStream = streams_[frameStreamIndex];
        return frame->pts >= activeStream.discardFramesBeforePts;
      });
  return rawOutput;
}

VideoDecoder::DecodedOutput VideoDecoder::getNextFrameNoDemux() {
  auto output = getNextFrameNoDemuxInternal();
  output.frame = maybePermuteHWC2CHW(output.streamIndex, output.frame);
  return output;
}

VideoDecoder::DecodedOutput VideoDecoder::getNextFrameNoDemuxInternal(
    std::optional<torch::Tensor> preAllocatedOutputTensor) {
  auto rawOutput = getNextRawDecodedOutputNoDemux();
  return convertAVFrameToDecodedOutput(rawOutput, preAllocatedOutputTensor);
}

void VideoDecoder::setCursorPtsInSeconds(double seconds) {
  maybeDesiredPts_ = seconds;
}

VideoDecoder::DecodeStats VideoDecoder::getDecodeStats() const {
  return decodeStats_;
}

void VideoDecoder::resetDecodeStats() {
  decodeStats_ = DecodeStats{};
}

double VideoDecoder::getPtsSecondsForFrame(
    int streamIndex,
    int64_t frameIndex) {
  validateUserProvidedStreamIndex(streamIndex);
  validateScannedAllStreams("getPtsSecondsForFrame");

  const auto& streamInfo = streams_[streamIndex];
  const auto& streamMetadata = containerMetadata_.streams[streamIndex];
  validateFrameIndex(streamMetadata, frameIndex);

  return ptsToSeconds(
      streamInfo.allFrames[frameIndex].pts, streamInfo.timeBase);
}

void VideoDecoder::createSwsContext(
    StreamInfo& streamInfo,
    const DecodedFrameContext& frameContext,
    const enum AVColorSpace colorspace) {
  SwsContext* swsContext = sws_getContext(
      frameContext.decodedWidth,
      frameContext.decodedHeight,
      frameContext.decodedFormat,
      frameContext.expectedWidth,
      frameContext.expectedHeight,
      AV_PIX_FMT_RGB24,
      SWS_BILINEAR,
      nullptr,
      nullptr,
      nullptr);
  TORCH_CHECK(swsContext, "sws_getContext() returned nullptr");

  int* invTable = nullptr;
  int* table = nullptr;
  int srcRange, dstRange, brightness, contrast, saturation;
  int ret = sws_getColorspaceDetails(
      swsContext,
      &invTable,
      &srcRange,
      &table,
      &dstRange,
      &brightness,
      &contrast,
      &saturation);
  TORCH_CHECK(ret != -1, "sws_getColorspaceDetails returned -1");

  const int* colorspaceTable = sws_getCoefficients(colorspace);
  ret = sws_setColorspaceDetails(
      swsContext,
      colorspaceTable,
      srcRange,
      colorspaceTable,
      dstRange,
      brightness,
      contrast,
      saturation);
  TORCH_CHECK(ret != -1, "sws_setColorspaceDetails returned -1");

  streamInfo.swsContext.reset(swsContext);
}

int VideoDecoder::convertFrameToTensorUsingSwsScale(
    int streamIndex,
    const AVFrame* frame,
    torch::Tensor& outputTensor) {
  StreamInfo& activeStream = streams_[streamIndex];
  SwsContext* swsContext = activeStream.swsContext.get();
  uint8_t* pointers[4] = {
      outputTensor.data_ptr<uint8_t>(), nullptr, nullptr, nullptr};
  int expectedOutputWidth = outputTensor.sizes()[1];
  int linesizes[4] = {expectedOutputWidth * 3, 0, 0, 0};
  int resultHeight = sws_scale(
      swsContext,
      frame->data,
      frame->linesize,
      0,
      frame->height,
      pointers,
      linesizes);
  return resultHeight;
}

torch::Tensor VideoDecoder::convertFrameToTensorUsingFilterGraph(
    int streamIndex,
    const AVFrame* frame) {
  FilterState& filterState = streams_[streamIndex].filterState;
  int ffmpegStatus = av_buffersrc_write_frame(filterState.sourceContext, frame);
  if (ffmpegStatus < AVSUCCESS) {
    throw std::runtime_error("Failed to add frame to buffer source context");
  }

  UniqueAVFrame filteredFrame(av_frame_alloc());
  ffmpegStatus =
      av_buffersink_get_frame(filterState.sinkContext, filteredFrame.get());
  TORCH_CHECK_EQ(filteredFrame->format, AV_PIX_FMT_RGB24);

  auto frameDims = getHeightAndWidthFromResizedAVFrame(*filteredFrame.get());
  int height = frameDims.height;
  int width = frameDims.width;
  std::vector<int64_t> shape = {height, width, 3};
  std::vector<int64_t> strides = {filteredFrame->linesize[0], 3, 1};
  AVFrame* filteredFramePtr = filteredFrame.release();
  auto deleter = [filteredFramePtr](void*) {
    UniqueAVFrame frameToDelete(filteredFramePtr);
  };
  return torch::from_blob(
      filteredFramePtr->data[0], shape, strides, deleter, {torch::kUInt8});
}

VideoDecoder::~VideoDecoder() {
  for (auto& [streamIndex, stream] : streams_) {
    auto& device = stream.options.device;
    if (device.type() == torch::kCPU) {
    } else if (device.type() == torch::kCUDA) {
      releaseContextOnCuda(device, stream.codecContext.get());
    } else {
      TORCH_CHECK(false, "Invalid device type: " + device.str());
    }
  }
}

FrameDims getHeightAndWidthFromResizedAVFrame(const AVFrame& resizedAVFrame) {
  return FrameDims(resizedAVFrame.height, resizedAVFrame.width);
}

FrameDims getHeightAndWidthFromOptionsOrMetadata(
    const VideoDecoder::VideoStreamDecoderOptions& options,
    const VideoDecoder::StreamMetadata& metadata) {
  return FrameDims(
      options.height.value_or(*metadata.height),
      options.width.value_or(*metadata.width));
}

FrameDims getHeightAndWidthFromOptionsOrAVFrame(
    const VideoDecoder::VideoStreamDecoderOptions& options,
    const AVFrame& avFrame) {
  return FrameDims(
      options.height.value_or(avFrame.height),
      options.width.value_or(avFrame.width));
}

torch::Tensor allocateEmptyHWCTensor(
    int height,
    int width,
    torch::Device device,
    std::optional<int> numFrames) {
  auto tensorOptions = torch::TensorOptions()
                           .dtype(torch::kUInt8)
                           .layout(torch::kStrided)
                           .device(device);
  TORCH_CHECK(height > 0, "height must be > 0, got: ", height);
  TORCH_CHECK(width > 0, "width must be > 0, got: ", width);
  if (numFrames.has_value()) {
    auto numFramesValue = numFrames.value();
    TORCH_CHECK(
        numFramesValue >= 0, "numFrames must be >= 0, got: ", numFramesValue);
    return torch::empty({numFramesValue, height, width, 3}, tensorOptions);
  } else {
    return torch::empty({height, width, 3}, tensorOptions);
  }
}

std::ostream& operator<<(
    std::ostream& os,
    const VideoDecoder::DecodeStats& stats) {
  os << "DecodeStats{"
     << "numFramesReceivedByDecoder=" << stats.numFramesReceivedByDecoder
     << ", numPacketsRead=" << stats.numPacketsRead
     << ", numPacketsSentToDecoder=" << stats.numPacketsSentToDecoder
     << ", numSeeksAttempted=" << stats.numSeeksAttempted
     << ", numSeeksSkipped=" << stats.numSeeksSkipped
     << ", numFlushes=" << stats.numFlushes << "}";

  return os;
}

} // namespace facebook::torchcodec<|MERGE_RESOLUTION|>--- conflicted
+++ resolved
@@ -573,14 +573,9 @@
     return;
   }
 
-<<<<<<< HEAD
   UniqueAVPacket packet(av_packet_alloc());
   while (true) {
-=======
-  while (true) {
-    // Get the next packet.
-    UniqueAVPacket packet(av_packet_alloc());
->>>>>>> 0ad3f010
+    // av_read_frame is a misleading name: it gets the next **packet**.
     int ffmpegStatus = av_read_frame(formatContext_.get(), packet.get());
 
     if (ffmpegStatus == AVERROR_EOF) {
