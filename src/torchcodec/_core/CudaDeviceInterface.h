// Copyright (c) Meta Platforms, Inc. and affiliates.
// All rights reserved.
//
// This source code is licensed under the BSD-style license found in the
// LICENSE file in the root directory of this source tree.

#pragma once

#include <npp.h>
#include "src/torchcodec/_core/DeviceInterface.h"
#include "src/torchcodec/_core/FilterGraph.h"

namespace facebook::torchcodec {

class CudaDeviceInterface : public DeviceInterface {
 public:
  CudaDeviceInterface(const torch::Device& device);

  virtual ~CudaDeviceInterface();

  std::optional<const AVCodec*> findCodec(const AVCodecID& codecId) override;

  void initialize(
      AVCodecContext* codecContext,
      [[maybe_unused]] const VideoStreamOptions& videoStreamOptions,
      [[maybe_unused]] const std::vector<std::unique_ptr<Transform>>&
          transforms,
      [[maybe_unused]] const AVRational& timeBase,
      const FrameDims& outputDims) override;

  void convertAVFrameToFrameOutput(
      UniqueAVFrame& avFrame,
      FrameOutput& frameOutput,
      std::optional<torch::Tensor> preAllocatedOutputTensor =
          std::nullopt) override;

 private:
<<<<<<< HEAD
  AVRational timeBase_;
  FrameDims outputDims_;
=======
  std::unique_ptr<FiltersContext> initializeFiltersContext(
      const VideoStreamOptions& videoStreamOptions,
      const UniqueAVFrame& avFrame,
      const AVRational& timeBase);

>>>>>>> 6f906f46
  UniqueAVBufferRef ctx_;
  std::unique_ptr<NppStreamContext> nppCtx_;
  // Current filter context. Used to know whether a new FilterGraph
  // should be created to process the next frame.
  std::unique_ptr<FiltersContext> filtersContext_;
  std::unique_ptr<FilterGraph> filterGraph_;
};

} // namespace facebook::torchcodec<|MERGE_RESOLUTION|>--- conflicted
+++ resolved
@@ -22,10 +22,10 @@
 
   void initialize(
       AVCodecContext* codecContext,
-      [[maybe_unused]] const VideoStreamOptions& videoStreamOptions,
+      const VideoStreamOptions& videoStreamOptions,
       [[maybe_unused]] const std::vector<std::unique_ptr<Transform>>&
           transforms,
-      [[maybe_unused]] const AVRational& timeBase,
+      const AVRational& timeBase,
       const FrameDims& outputDims) override;
 
   void convertAVFrameToFrameOutput(
@@ -35,16 +35,13 @@
           std::nullopt) override;
 
  private:
-<<<<<<< HEAD
+  std::unique_ptr<FiltersContext> initializeFiltersContext(
+      const UniqueAVFrame& avFrame);
+
+  VideoStreamOptions videoStreamOptions_;
   AVRational timeBase_;
   FrameDims outputDims_;
-=======
-  std::unique_ptr<FiltersContext> initializeFiltersContext(
-      const VideoStreamOptions& videoStreamOptions,
-      const UniqueAVFrame& avFrame,
-      const AVRational& timeBase);
 
->>>>>>> 6f906f46
   UniqueAVBufferRef ctx_;
   std::unique_ptr<NppStreamContext> nppCtx_;
   // Current filter context. Used to know whether a new FilterGraph
