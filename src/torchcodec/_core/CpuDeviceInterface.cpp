--- conflicted
+++ resolved
@@ -154,15 +154,12 @@
   enum AVPixelFormat frameFormat =
       static_cast<enum AVPixelFormat>(avFrame->format);
 
-<<<<<<< HEAD
-  if (colorConversionLibrary_ == ColorConversionLibrary::SWSCALE) {
-=======
   // This is an early-return optimization: if the format is already what we
   // need, and the dimensions are also what we need, we don't need to call
   // swscale or filtergraph. We can just convert the AVFrame to a tensor.
   if (frameFormat == AV_PIX_FMT_RGB24 &&
-      avFrame->width == expectedOutputWidth &&
-      avFrame->height == expectedOutputHeight) {
+      avFrame->width == outputDims_.width &&
+      avFrame->height == outputDims_.height) {
     outputTensor = toTensor(avFrame);
     if (preAllocatedOutputTensor.has_value()) {
       // We have already validated that preAllocatedOutputTensor and
@@ -175,26 +172,7 @@
     return;
   }
 
-  // By default, we want to use swscale for color conversion because it is
-  // faster. However, it has width requirements, so we may need to fall back
-  // to filtergraph. We also need to respect what was requested from the
-  // options; we respect the options unconditionally, so it's possible for
-  // swscale's width requirements to be violated. We don't expose the ability to
-  // choose color conversion library publicly; we only use this ability
-  // internally.
-
-  // swscale requires widths to be multiples of 32:
-  // https://stackoverflow.com/questions/74351955/turn-off-sw-scale-conversion-to-planar-yuv-32-byte-alignment-requirements
-  // so we fall back to filtergraph if the width is not a multiple of 32.
-  auto defaultLibrary = (expectedOutputWidth % 32 == 0)
-      ? ColorConversionLibrary::SWSCALE
-      : ColorConversionLibrary::FILTERGRAPH;
-
-  ColorConversionLibrary colorConversionLibrary =
-      videoStreamOptions.colorConversionLibrary.value_or(defaultLibrary);
-
-  if (colorConversionLibrary == ColorConversionLibrary::SWSCALE) {
->>>>>>> 6f906f46
+  if (colorConversionLibrary_ == ColorConversionLibrary::SWSCALE) {
     // We need to compare the current frame context with our previous frame
     // context. If they are different, then we need to re-create our colorspace
     // conversion objects. We create our colorspace conversion objects late so
@@ -299,14 +277,8 @@
 torch::Tensor CpuDeviceInterface::toTensor(const UniqueAVFrame& avFrame) {
   TORCH_CHECK_EQ(avFrame->format, AV_PIX_FMT_RGB24);
 
-<<<<<<< HEAD
-  int height = filteredAVFrame->height;
-  int width = filteredAVFrame->width;
-=======
-  auto frameDims = getHeightAndWidthFromResizedAVFrame(*avFrame.get());
-  int height = frameDims.height;
-  int width = frameDims.width;
->>>>>>> 6f906f46
+  int height = avFrame->height;
+  int width = avFrame->width;
   std::vector<int64_t> shape = {height, width, 3};
   std::vector<int64_t> strides = {avFrame->linesize[0], 3, 1};
   AVFrame* avFrameClone = av_frame_clone(avFrame.get());
