--- conflicted
+++ resolved
@@ -15,13 +15,9 @@
   // Passing 44_100 could result in output being 44000 if only 44000 is
   // supported.
   AudioEncoder(
-<<<<<<< HEAD
       const torch::Tensor samples,
-=======
-      const torch::Tensor wf,
       // TODO-ENCODING: update this comment when we support an output sample
       // rate. This will become the input sample rate.
->>>>>>> ba44fdb3
       // The *output* sample rate. We can't really decide for the user what it
       // should be. Particularly, the sample rate of the input samples should
       // match this, and that's up to the user. If sample rates don't match,
