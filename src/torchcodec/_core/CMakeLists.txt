--- conflicted
+++ resolved
@@ -194,14 +194,23 @@
         )
     endif()
 
+    # The value we use here must match the value we return from
+    # _get_pybind_ops_module_name() on the Python side. If the values do not
+    # match, then we will be unable to import the C++ shared library as a
+    # Python module at runtime.
+    target_compile_definitions(
+        ${pybind_ops_library_name}
+        PRIVATE
+        PYBIND_OPS_MODULE_NAME=core_pybind_ops
+    )
+
     # Install all libraries.
     set(
         all_libraries
-        ${decoder_library_name}
+        ${core_library_name}
         ${custom_ops_library_name}
         ${pybind_ops_library_name}
     )
-<<<<<<< HEAD
 
     # The install step is invoked within CMakeBuild.build_library() in
     # setup.py and just copies the built files from the temp
@@ -212,24 +221,6 @@
         TARGETS ${all_libraries}
         LIBRARY DESTINATION ${CMAKE_INSTALL_PREFIX}
         RUNTIME DESTINATION ${CMAKE_INSTALL_PREFIX}  # For Windows DLLs
-=======
-    # The value we use here must match the value we return from
-    # _get_pybind_ops_module_name() on the Python side. If the values do not
-    # match, then we will be unable to import the C++ shared library as a
-    # Python module at runtime.
-    target_compile_definitions(
-        ${pybind_ops_library_name}
-        PRIVATE
-        PYBIND_OPS_MODULE_NAME=core_pybind_ops
-    )
-    # If we don't make sure this flag is set, we run into segfauls at import
-    # time on Mac. See:
-    #    https://github.com/pybind/pybind11/issues/3907#issuecomment-1170412764
-    target_link_options(
-        ${pybind_ops_library_name}
-        PUBLIC
-        "LINKER:-undefined,dynamic_lookup"
->>>>>>> 3c865b25
     )
     # stray initialization of py::objects. The rest of the object code must
     # match. See:
@@ -255,7 +246,7 @@
     # Install all libraries.
     set(
         all_libraries
-        ${core_library_name}
+        ${decoder_library_name}
         ${custom_ops_library_name}
         ${pybind_ops_library_name}
     )
