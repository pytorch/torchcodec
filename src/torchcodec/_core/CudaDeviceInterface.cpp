--- conflicted
+++ resolved
@@ -196,46 +196,6 @@
     UniqueAVFrame& avFrame,
     FrameOutput& frameOutput,
     std::optional<torch::Tensor> preAllocatedOutputTensor) {
-<<<<<<< HEAD
-  // We check that avFrame->format == AV_PIX_FMT_CUDA. This only ensures the
-  // AVFrame is on GPU memory. It can be on CPU memory if the video isn't
-  // supported by NVDEC for whatever reason: NVDEC falls back to CPU decoding in
-  // this case, and our check fails.
-  // TODO: we could send the frame back into the CPU path, and rely on
-  // swscale/filtergraph to run the color conversion to properly output the
-  // frame.
-  TORCH_CHECK(
-      avFrame->format == AV_PIX_FMT_CUDA,
-      "Expected format to be AV_PIX_FMT_CUDA, got ",
-      (av_get_pix_fmt_name((AVPixelFormat)avFrame->format)
-           ? av_get_pix_fmt_name((AVPixelFormat)avFrame->format)
-           : "unknown"),
-      ". When that happens, it is probably because the video is not supported by NVDEC. "
-      "Try using the CPU device instead. "
-      "If the video is 10bit, we are tracking 10bit support in "
-      "https://github.com/pytorch/torchcodec/issues/776");
-
-  // Above we checked that the AVFrame was on GPU, but that's not enough, we
-  // also need to check that the AVFrame is in AV_PIX_FMT_NV12 format (8 bits),
-  // because this is what the NPP color conversion routines expect.
-  // TODO: we should investigate how to can perform color conversion for
-  // non-8bit videos. This is supported on CPU.
-  TORCH_CHECK(
-      avFrame->hw_frames_ctx != nullptr,
-      "The AVFrame does not have a hw_frames_ctx. "
-      "That's unexpected, please report this to the TorchCodec repo.");
-
-  AVPixelFormat actualFormat =
-      reinterpret_cast<AVHWFramesContext*>(avFrame->hw_frames_ctx->data)
-          ->sw_format;
-  TORCH_CHECK(
-      actualFormat == AV_PIX_FMT_NV12 || actualFormat == AV_PIX_FMT_P010LE,
-      "The AVFrame is ",
-      (av_get_pix_fmt_name(actualFormat) ? av_get_pix_fmt_name(actualFormat)
-                                         : "unknown"),
-      ", but we expected AV_PIX_FMT_NV12 or AV_PIX_FMT_P010LE. "
-      "Try using the CPU device instead.");
-=======
   if (avFrame->format != AV_PIX_FMT_CUDA) {
     // The frame's format is AV_PIX_FMT_CUDA if and only if its content is on
     // the GPU. In this branch, the frame is on the CPU: this is what NVDEC
@@ -260,11 +220,6 @@
     return;
   }
 
-  // Above we checked that the AVFrame was on GPU, but that's not enough, we
-  // also need to check that the AVFrame is in AV_PIX_FMT_NV12 format (8 bits),
-  // because this is what the NPP color conversion routines expect.
-  // TODO: we should investigate how to can perform color conversion for
-  // non-8bit videos. This is supported on CPU.
   TORCH_CHECK(
       avFrame->hw_frames_ctx != nullptr,
       "The AVFrame does not have a hw_frames_ctx. "
@@ -274,16 +229,12 @@
       reinterpret_cast<AVHWFramesContext*>(avFrame->hw_frames_ctx->data);
   AVPixelFormat actualFormat = hwFramesCtx->sw_format;
   TORCH_CHECK(
-      actualFormat == AV_PIX_FMT_NV12,
+      actualFormat == AV_PIX_FMT_NV12 || actualFormat == AV_PIX_FMT_P010LE,
       "The AVFrame is ",
       (av_get_pix_fmt_name(actualFormat) ? av_get_pix_fmt_name(actualFormat)
                                          : "unknown"),
-      ", but we expected AV_PIX_FMT_NV12. This typically happens when "
-      "the video isn't 8bit, which is not supported on CUDA at the moment. "
-      "Try using the CPU device instead. "
-      "If the video is 10bit, we are tracking 10bit support in "
-      "https://github.com/pytorch/torchcodec/issues/776");
->>>>>>> 8ab84ddc
+      ", but we expected AV_PIX_FMT_NV12 or AV_PIX_FMT_P010LE. "
+      "Try using the CPU device instead.");
 
   auto frameDims =
       getHeightAndWidthFromOptionsOrAVFrame(videoStreamOptions, avFrame);
