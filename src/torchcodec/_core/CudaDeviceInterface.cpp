--- conflicted
+++ resolved
@@ -285,21 +285,6 @@
         nppCtx_);
   }
   TORCH_CHECK(status == NPP_SUCCESS, "Failed to convert NV12 frame.");
-
-<<<<<<< HEAD
-  auto end = std::chrono::high_resolution_clock::now();
-  auto duration = std::chrono::duration<double, std::micro>(end - start);
-  VLOG(9) << "NPP Conversion of frame h=" << height << " w=" << width
-          << " took: " << duration.count() << "us";
-=======
-  // Make the pytorch stream wait for the npp kernel to finish before using the
-  // output.
-  at::cuda::CUDAEvent nppDoneEvent;
-  at::cuda::CUDAStream nppStreamWrapper =
-      c10::cuda::getStreamFromExternal(nppGetStream(), device_.index());
-  nppDoneEvent.record(nppStreamWrapper);
-  nppDoneEvent.block(at::cuda::getCurrentCUDAStream());
->>>>>>> de517c51
 }
 
 // inspired by https://github.com/FFmpeg/FFmpeg/commit/ad67ea9
