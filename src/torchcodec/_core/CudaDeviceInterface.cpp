--- conflicted
+++ resolved
@@ -306,26 +306,29 @@
   NppiSize oSizeROI = {width, height};
   NppStatus status;
 
-<<<<<<< HEAD
   if (actualFormat == AV_PIX_FMT_NV12) {
     // For 8-bit videos
     Npp8u* input[2] = {avFrame->data[0], avFrame->data[1]};
 
     if (avFrame->colorspace == AVColorSpace::AVCOL_SPC_BT709) {
-      status = nppiNV12ToRGB_709CSC_8u_P2C3R(
+      status = nppiNV12ToRGB_709CSC_8u_P2C3R_Ctx(
           input,
           avFrame->linesize[0],
           static_cast<Npp8u*>(dst.data_ptr()),
           dst.stride(0),
-          oSizeROI);
+          oSizeROI,
+          nppCtx);
     } else {
-      status = nppiNV12ToRGB_8u_P2C3R(
+      status = nppiNV12ToRGB_8u_P2C3R_Ctx(
           input,
           avFrame->linesize[0],
           static_cast<Npp8u*>(dst.data_ptr()),
           dst.stride(0),
-          oSizeROI);
+          oSizeROI,
+          nppCtx);
     }
+    TORCH_CHECK(status == NPP_SUCCESS, "Failed to convert NV12 frame.");
+
   } else if (actualFormat == AV_PIX_FMT_P010LE) {
     // AV_PIX_FMT_P010LE is like NV12, but with 10 bits per component instead
     // of 8. The data is actually stored in 16 bits. With Npp, the only way to
@@ -393,34 +396,6 @@
         ", but we expected AV_PIX_FMT_NV12 or AV_PIX_FMT_P010LE. "
         "If you're seeing this, please report this to the TorchCodec repo.");
   }
-
-  // Make the pytorch stream wait for the npp kernel to finish before using the
-  // output.
-  at::cuda::CUDAEvent nppDoneEvent;
-  at::cuda::CUDAStream nppStreamWrapper =
-      c10::cuda::getStreamFromExternal(nppGetStream(), device_.index());
-  nppDoneEvent.record(nppStreamWrapper);
-  nppDoneEvent.block(at::cuda::getCurrentCUDAStream());
-=======
-  if (avFrame->colorspace == AVColorSpace::AVCOL_SPC_BT709) {
-    status = nppiNV12ToRGB_709CSC_8u_P2C3R_Ctx(
-        input,
-        avFrame->linesize[0],
-        static_cast<Npp8u*>(dst.data_ptr()),
-        dst.stride(0),
-        oSizeROI,
-        nppCtx);
-  } else {
-    status = nppiNV12ToRGB_8u_P2C3R_Ctx(
-        input,
-        avFrame->linesize[0],
-        static_cast<Npp8u*>(dst.data_ptr()),
-        dst.stride(0),
-        oSizeROI,
-        nppCtx);
-  }
-  TORCH_CHECK(status == NPP_SUCCESS, "Failed to convert NV12 frame.");
->>>>>>> ee42162f
 }
 
 // inspired by https://github.com/FFmpeg/FFmpeg/commit/ad67ea9
