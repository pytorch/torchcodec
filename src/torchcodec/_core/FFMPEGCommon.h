// Copyright (c) Meta Platforms, Inc. and affiliates.
// All rights reserved.
//
// This source code is licensed under the BSD-style license found in the
// LICENSE file in the root directory of this source tree.

#pragma once

#include <memory>
#include <stdexcept>
#include <string>

extern "C" {
#include <libavcodec/avcodec.h>
#include <libavcodec/bsf.h>
#include <libavfilter/avfilter.h>
#include <libavformat/avformat.h>
#include <libavformat/avio.h>
#include <libavutil/audio_fifo.h>
#include <libavutil/avutil.h>
#include <libavutil/dict.h>
#include <libavutil/display.h>
#include <libavutil/file.h>
#include <libavutil/opt.h>
#include <libavutil/pixfmt.h>
#include <libavutil/version.h>
#include <libswresample/swresample.h>
#include <libswscale/swscale.h>
}

namespace facebook::torchcodec {

// FFMPEG uses special delete functions for some structures. These template
// functions are used to pass into unique_ptr as custom deleters so we can
// wrap FFMPEG structs with unique_ptrs for ease of use.
template <typename T, typename R, R (*Fn)(T**)>
struct Deleterp {
  inline void operator()(T* p) const {
    if (p) {
      Fn(&p);
    }
  }
};

template <typename T, typename R, R (*Fn)(T*)>
struct Deleter {
  inline void operator()(T* p) const {
    if (p) {
      Fn(p);
    }
  }
};

// Unique pointers for FFMPEG structures.
using UniqueDecodingAVFormatContext = std::unique_ptr<
    AVFormatContext,
    Deleterp<AVFormatContext, void, avformat_close_input>>;
using UniqueEncodingAVFormatContext = std::unique_ptr<
    AVFormatContext,
    Deleter<AVFormatContext, void, avformat_free_context>>;
using UniqueAVCodecContext = std::unique_ptr<
    AVCodecContext,
    Deleterp<AVCodecContext, void, avcodec_free_context>>;
using UniqueAVFrame =
    std::unique_ptr<AVFrame, Deleterp<AVFrame, void, av_frame_free>>;
using UniqueAVFilterGraph = std::unique_ptr<
    AVFilterGraph,
    Deleterp<AVFilterGraph, void, avfilter_graph_free>>;
using UniqueAVFilterInOut = std::unique_ptr<
    AVFilterInOut,
    Deleterp<AVFilterInOut, void, avfilter_inout_free>>;
using UniqueAVIOContext = std::
    unique_ptr<AVIOContext, Deleterp<AVIOContext, void, avio_context_free>>;
using UniqueSwsContext =
    std::unique_ptr<SwsContext, Deleter<SwsContext, void, sws_freeContext>>;
using UniqueSwrContext =
    std::unique_ptr<SwrContext, Deleterp<SwrContext, void, swr_free>>;
using UniqueAVAudioFifo = std::
    unique_ptr<AVAudioFifo, Deleter<AVAudioFifo, void, av_audio_fifo_free>>;
<<<<<<< HEAD
using UniqueAVBSFContext = std::
    unique_ptr<AVBSFContext, Deleterp<AVBSFContext, void, av_bsf_free>>;
=======
using UniqueAVBufferRef =
    std::unique_ptr<AVBufferRef, Deleterp<AVBufferRef, void, av_buffer_unref>>;
>>>>>>> d14f6423

// These 2 classes share the same underlying AVPacket object. They are meant to
// be used in tandem, like so:
//
// AutoAVPacket autoAVPacket; // <-- malloc for AVPacket happens here
// while(...){
//   ReferenceAVPacket packet(autoAVPacket);
//   av_read_frame(..., packet.get());  <-- av_packet_ref() called by FFmpeg
// } <-- av_packet_unref() called here
//
// This achieves a few desirable things:
// - Memory allocation of the underlying AVPacket happens only once, when
//   autoAVPacket is created.
// - av_packet_free() is called when autoAVPacket gets out of scope
// - av_packet_unref() is automatically called when needed, i.e. at the end of
//   each loop iteration (or when hitting break / continue). This prevents the
//   risk of us forgetting to call it.
class AutoAVPacket {
  friend class ReferenceAVPacket;

 private:
  AVPacket* avPacket_;

 public:
  AutoAVPacket();
  AutoAVPacket(const AutoAVPacket& other) = delete;
  AutoAVPacket& operator=(const AutoAVPacket& other) = delete;
  ~AutoAVPacket();
};

class ReferenceAVPacket {
 private:
  AVPacket* avPacket_;

 public:
  explicit ReferenceAVPacket(AutoAVPacket& shared);
  ReferenceAVPacket(const ReferenceAVPacket& other) = delete;
  ReferenceAVPacket& operator=(const ReferenceAVPacket& other) = delete;
  ~ReferenceAVPacket();
  AVPacket* get();
  AVPacket* operator->();
};

// av_find_best_stream is not const-correct before commit:
// https://github.com/FFmpeg/FFmpeg/commit/46dac8cf3d250184ab4247809bc03f60e14f4c0c
// which was released in FFMPEG version=5.0.3
// with libavcodec's version=59.18.100
// (https://www.ffmpeg.org/olddownload.html).
// Note that the alias is so-named so that it is only used when interacting with
// av_find_best_stream(). It is not needed elsewhere.
#if LIBAVCODEC_VERSION_INT < AV_VERSION_INT(59, 18, 100)
using AVCodecOnlyUseForCallingAVFindBestStream = AVCodec*;
#else
using AVCodecOnlyUseForCallingAVFindBestStream = const AVCodec*;
#endif

AVCodecOnlyUseForCallingAVFindBestStream
makeAVCodecOnlyUseForCallingAVFindBestStream(const AVCodec* codec);

// Success code from FFMPEG is just a 0. We define it to make the code more
// readable.
const int AVSUCCESS = 0;

// Returns the FFMPEG error as a string using the provided `errorCode`.
std::string getFFMPEGErrorStringFromErrorCode(int errorCode);

// Returns duration from the frame. Abstracted into a function because the
// struct member representing duration has changed across the versions we
// support.
int64_t getDuration(const UniqueAVFrame& frame);

int getNumChannels(const UniqueAVFrame& avFrame);
int getNumChannels(const UniqueAVCodecContext& avCodecContext);

void setDefaultChannelLayout(
    UniqueAVCodecContext& avCodecContext,
    int numChannels);

void setDefaultChannelLayout(UniqueAVFrame& avFrame, int numChannels);

void validateNumChannels(const AVCodec& avCodec, int numChannels);

void setChannelLayout(
    UniqueAVFrame& dstAVFrame,
    const UniqueAVFrame& srcAVFrame,
    int desiredNumChannels);

UniqueAVFrame allocateAVFrame(
    int numSamples,
    int sampleRate,
    int numChannels,
    AVSampleFormat sampleFormat);

SwrContext* createSwrContext(
    AVSampleFormat srcSampleFormat,
    AVSampleFormat desiredSampleFormat,
    int srcSampleRate,
    int desiredSampleRate,
    const UniqueAVFrame& srcAVFrame,
    int desiredNumChannels);

// Converts, if needed:
// - sample format
// - sample rate
// - number of channels.
// createSwrContext must have been previously called with matching parameters.
UniqueAVFrame convertAudioAVFrameSamples(
    const UniqueSwrContext& swrContext,
    const UniqueAVFrame& srcAVFrame,
    AVSampleFormat desiredSampleFormat,
    int desiredSampleRate,
    int desiredNumChannels);

// Returns true if sws_scale can handle unaligned data.
bool canSwsScaleHandleUnalignedData();

void setFFmpegLogLevel();

// These signatures are defined by FFmpeg.
using AVIOReadFunction = int (*)(void*, uint8_t*, int);
using AVIOWriteFunction = int (*)(void*, const uint8_t*, int); // FFmpeg >= 7
using AVIOWriteFunctionOld = int (*)(void*, uint8_t*, int); // FFmpeg < 7
using AVIOSeekFunction = int64_t (*)(void*, int64_t, int);

AVIOContext* avioAllocContext(
    uint8_t* buffer,
    int buffer_size,
    int write_flag,
    void* opaque,
    AVIOReadFunction read_packet,
    AVIOWriteFunction write_packet,
    AVIOSeekFunction seek);

} // namespace facebook::torchcodec<|MERGE_RESOLUTION|>--- conflicted
+++ resolved
@@ -77,13 +77,10 @@
     std::unique_ptr<SwrContext, Deleterp<SwrContext, void, swr_free>>;
 using UniqueAVAudioFifo = std::
     unique_ptr<AVAudioFifo, Deleter<AVAudioFifo, void, av_audio_fifo_free>>;
-<<<<<<< HEAD
 using UniqueAVBSFContext = std::
     unique_ptr<AVBSFContext, Deleterp<AVBSFContext, void, av_bsf_free>>;
-=======
 using UniqueAVBufferRef =
     std::unique_ptr<AVBufferRef, Deleterp<AVBufferRef, void, av_buffer_unref>>;
->>>>>>> d14f6423
 
 // These 2 classes share the same underlying AVPacket object. They are meant to
 // be used in tandem, like so:
