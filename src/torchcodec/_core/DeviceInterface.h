// Copyright (c) Meta Platforms, Inc. and affiliates.
// All rights reserved.
//
// This source code is licensed under the BSD-style license found in the
// LICENSE file in the root directory of this source tree.

#pragma once

#include <torch/types.h>
#include <functional>
#include <memory>
#include <stdexcept>
#include <string>
#include "FFMPEGCommon.h"
#include "src/torchcodec/_core/Frame.h"
#include "src/torchcodec/_core/StreamOptions.h"

namespace facebook::torchcodec {

<<<<<<< HEAD
// Key for device interface registration with device type + variant support
struct DeviceInterfaceKey {
  torch::DeviceType deviceType;
  std::string variant = "default"; // e.g., "default", "custom_nvdec", etc.

  bool operator<(const DeviceInterfaceKey& other) const {
    if (deviceType != other.deviceType) {
      return deviceType < other.deviceType;
    }
    return variant < other.variant;
  }

  // Convenience constructors
  DeviceInterfaceKey(torch::DeviceType type) : deviceType(type) {}

  DeviceInterfaceKey(torch::DeviceType type, const std::string& var)
      : deviceType(type), variant(var) {}
};

// Note that all these device functions should only be called if the device is
// not a CPU device. CPU device functions are already implemented in the
// SingleStreamDecoder implementation.
// These functions should only be called from within an if block like this:
// if (device.type() != torch::kCPU) {
//   deviceFunction(device, ...);
// }

=======
>>>>>>> c2e202dc
class DeviceInterface {
 public:
  DeviceInterface(const torch::Device& device) : device_(device) {}

  virtual ~DeviceInterface(){};

  torch::Device& device() {
    return device_;
  };

  virtual std::optional<const AVCodec*> findCodec(const AVCodecID& codecId) = 0;

  // Initialize the hardware device that is specified in `device`. Some builds
  // support CUDA and others only support CPU.
  virtual void initializeContext(AVCodecContext* codecContext) = 0;

  virtual void convertAVFrameToFrameOutput(
      const VideoStreamOptions& videoStreamOptions,
      const AVRational& timeBase,
      UniqueAVFrame& avFrame,
      FrameOutput& frameOutput,
      std::optional<torch::Tensor> preAllocatedOutputTensor = std::nullopt) = 0;

  // Extension points for custom decoding paths
  // Override to return true if this device interface can decode packets
  // directly
  virtual bool canDecodePacketDirectly() const {
    return false;
  }

  // Override to decode AVPacket directly (bypassing FFmpeg codec)
  // Only called if canDecodePacketDirectly() returns true
  virtual UniqueAVFrame decodePacketDirectly(ReferenceAVPacket& /* packet */) {
    TORCH_CHECK(
        false,
        "Direct packet decoding not implemented for this device interface");
    return UniqueAVFrame(nullptr);
  }

  // New send/receive API for custom decoders (FFmpeg-style)
  // Send packet for decoding (non-blocking)
  // Returns 0 on success, AVERROR(EAGAIN) if decoder queue full, or other AVERROR on failure
  virtual int sendPacket(ReferenceAVPacket& /* packet */) {
    TORCH_CHECK(
        false,
        "Send/receive packet decoding not implemented for this device interface");
    return AVERROR(ENOSYS);
  }

  // Receive decoded frame (non-blocking) 
  // Returns 0 on success, AVERROR(EAGAIN) if no frame ready, AVERROR_EOF if end of stream,
  // or other AVERROR on failure
  virtual int receiveFrame(UniqueAVFrame& /* frame */) {
    TORCH_CHECK(
        false,
        "Send/receive packet decoding not implemented for this device interface");
    return AVERROR(ENOSYS);
  }

  // Flush remaining frames from decoder
  virtual void flush() {
    // Default implementation is no-op for standard decoders
    // Custom decoders can override this method
  }

 protected:
  torch::Device device_;
};

using CreateDeviceInterfaceFn =
    std::function<DeviceInterface*(const torch::Device& device)>;

// New registration function with variant support
bool registerDeviceInterface(
    const DeviceInterfaceKey& key,
    const CreateDeviceInterfaceFn createInterface);

// Backward-compatible registration function
bool registerDeviceInterface(
    torch::DeviceType deviceType,
    const CreateDeviceInterfaceFn createInterface);

torch::Device createTorchDevice(const std::string device);

// Creation function with variant support (default = "default" for backward
// compatibility)
std::unique_ptr<DeviceInterface> createDeviceInterface(
    const torch::Device& device,
    const std::string& variant = "default");

} // namespace facebook::torchcodec<|MERGE_RESOLUTION|>--- conflicted
+++ resolved
@@ -17,7 +17,6 @@
 
 namespace facebook::torchcodec {
 
-<<<<<<< HEAD
 // Key for device interface registration with device type + variant support
 struct DeviceInterfaceKey {
   torch::DeviceType deviceType;
@@ -37,16 +36,6 @@
       : deviceType(type), variant(var) {}
 };
 
-// Note that all these device functions should only be called if the device is
-// not a CPU device. CPU device functions are already implemented in the
-// SingleStreamDecoder implementation.
-// These functions should only be called from within an if block like this:
-// if (device.type() != torch::kCPU) {
-//   deviceFunction(device, ...);
-// }
-
-=======
->>>>>>> c2e202dc
 class DeviceInterface {
  public:
   DeviceInterface(const torch::Device& device) : device_(device) {}
