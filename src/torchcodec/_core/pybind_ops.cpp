--- conflicted
+++ resolved
@@ -41,7 +41,6 @@
   return reinterpret_cast<int64_t>(decoder);
 }
 
-<<<<<<< HEAD
 void encode_audio_to_file_like(
     int64_t data_ptr,
     const std::vector<int64_t>& shape,
@@ -74,14 +73,11 @@
   encoder.encode();
 }
 
-PYBIND11_MODULE(decoder_core_pybind_ops, m) {
-=======
 #ifndef PYBIND_OPS_MODULE_NAME
 #error PYBIND_OPS_MODULE_NAME must be defined!
 #endif
 
 PYBIND11_MODULE(PYBIND_OPS_MODULE_NAME, m) {
->>>>>>> 3c865b25
   m.def("create_from_file_like", &create_from_file_like);
   m.def(
       "encode_audio_to_file_like",
