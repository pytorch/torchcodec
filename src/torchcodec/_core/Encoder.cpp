--- conflicted
+++ resolved
@@ -40,14 +40,9 @@
 AudioEncoder::AudioEncoder(
     const torch::Tensor wf,
     int sampleRate,
-<<<<<<< HEAD
-    std::string_view fileName)
-    : wf_(wf) {
-=======
     std::string_view fileName,
     std::optional<int64_t> bit_rate)
-    : wf_(wf), sampleRate_(sampleRate) {
->>>>>>> 44bef81c
+    : wf_(wf) {
   TORCH_CHECK(
       wf_.dtype() == torch::kFloat32,
       "waveform must have float32 dtype, got ",
