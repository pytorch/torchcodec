--- conflicted
+++ resolved
@@ -122,11 +122,7 @@
     int sampleRate,
     std::string_view fileName,
     const AudioStreamOptions& audioStreamOptions)
-<<<<<<< HEAD
-    : wf_(validateWf(wf)), sampleRateInput_(sampleRate) {
-=======
-    : samples_(validateSamples(samples)) {
->>>>>>> 3056f404
+    : samples_(validateSamples(samples)), sampleRateInput_(sampleRate) {
   setFFmpegLogLevel();
   AVFormatContext* avFormatContext = nullptr;
   int status = avformat_alloc_output_context2(
@@ -158,12 +154,8 @@
     std::string_view formatName,
     std::unique_ptr<AVIOToTensorContext> avioContextHolder,
     const AudioStreamOptions& audioStreamOptions)
-<<<<<<< HEAD
-    : wf_(validateWf(wf)),
+    : samples_(validateSamples(samples)),
       sampleRateInput_(sampleRate),
-=======
-    : samples_(validateSamples(samples)),
->>>>>>> 3056f404
       avioContextHolder_(std::move(avioContextHolder)) {
   setFFmpegLogLevel();
   AVFormatContext* avFormatContext = nullptr;
@@ -276,20 +268,8 @@
   UniqueAVFrame avFrame = allocateAVFrame(
       numSamplesAllocatedPerFrame,
       sampleRateInput_,
-      static_cast<int>(wf_.sizes()[0]));
+      static_cast<int>(samples_.sizes()[0]));
   avFrame->pts = 0;
-<<<<<<< HEAD
-=======
-  // We set the channel layout of the frame to the default layout corresponding
-  // to the input samples' number of channels
-  setDefaultChannelLayout(avFrame, static_cast<int>(samples_.sizes()[0]));
-
-  auto status = av_frame_get_buffer(avFrame.get(), 0);
-  TORCH_CHECK(
-      status == AVSUCCESS,
-      "Couldn't allocate avFrame's buffers: ",
-      getFFMPEGErrorStringFromErrorCode(status));
->>>>>>> 3056f404
 
   AutoAVPacket autoAVPacket;
 
@@ -352,12 +332,8 @@
 UniqueAVFrame AudioEncoder::maybeConvertAVFrame(const UniqueAVFrame& avFrame) {
   if (static_cast<AVSampleFormat>(avFrame->format) ==
           avCodecContext_->sample_fmt &&
-<<<<<<< HEAD
       getNumChannels(avFrame) == outNumChannels_ &&
       avFrame->sample_rate == outSampleRate_) {
-=======
-      getNumChannels(avFrame) == outNumChannels_) {
->>>>>>> 3056f404
     // Note: the clone references the same underlying data, it's a cheap copy.
     return UniqueAVFrame(av_frame_clone(avFrame.get()));
   }
@@ -366,7 +342,6 @@
     swrContext_.reset(createSwrContext(
         static_cast<AVSampleFormat>(avFrame->format),
         avCodecContext_->sample_fmt,
-<<<<<<< HEAD
         avFrame->sample_rate,
         outSampleRate_,
         avFrame,
@@ -389,34 +364,12 @@
         avFrame->nb_samples,
         "This is unexpected, please report on the TorchCodec bug tracker.");
   }
-=======
-        avFrame->sample_rate, // No sample rate conversion
-        avFrame->sample_rate,
-        avFrame,
-        outNumChannels_));
-  }
-  UniqueAVFrame convertedAVFrame = convertAudioAVFrameSamples(
-      swrContext_,
-      avFrame,
-      avCodecContext_->sample_fmt,
-      avFrame->sample_rate, // No sample rate conversion
-      outNumChannels_);
-  TORCH_CHECK(
-      convertedAVFrame->nb_samples == avFrame->nb_samples,
-      "convertedAVFrame->nb_samples=",
-      convertedAVFrame->nb_samples,
-      " differs from ",
-      "avFrame->nb_samples=",
-      avFrame->nb_samples,
-      "This is unexpected, please report on the TorchCodec bug tracker.");
->>>>>>> 3056f404
   return convertedAVFrame;
 }
 
 void AudioEncoder::encodeInnerLoop(
     AutoAVPacket& autoAVPacket,
     const UniqueAVFrame& avFrame) {
-<<<<<<< HEAD
   //   if (avFrame != nullptr) {
   //     // TODO static cast
   //     int numSamplesWritten = av_audio_fifo_write(avAudioFifo_.get(),
@@ -439,8 +392,6 @@
   //   } else{
   //     printf("AVFrame is empty\n");
   //   }
-=======
->>>>>>> 3056f404
   auto status = avcodec_send_frame(avCodecContext_.get(), avFrame.get());
   TORCH_CHECK(
       status == AVSUCCESS,
