--- conflicted
+++ resolved
@@ -179,11 +179,8 @@
 
   desiredNumChannels_ = static_cast<int>(numChannels.value_or(wf_.sizes()[0]));
   validateNumChannels(*avCodec, desiredNumChannels_);
-<<<<<<< HEAD
-=======
   // The avCodecContext layout defines the layout of the encoded output, it's
   // not related to the input sampes.
->>>>>>> b4e958f3
   setDefaultChannelLayout(avCodecContext_, desiredNumChannels_);
 
   validateSampleRate(*avCodec, sampleRate);
@@ -238,11 +235,8 @@
   avFrame->format = AV_SAMPLE_FMT_FLTP;
   avFrame->sample_rate = avCodecContext_->sample_rate;
   avFrame->pts = 0;
-<<<<<<< HEAD
-=======
   // We set the channel layout of the frame to the default layout corresponding
   // to the input samples' number of channels
->>>>>>> b4e958f3
   setDefaultChannelLayout(avFrame, static_cast<int>(wf_.sizes()[0]));
 
   auto status = av_frame_get_buffer(avFrame.get(), 0);
