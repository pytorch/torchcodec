--- conflicted
+++ resolved
@@ -39,11 +39,8 @@
     """The duration of the frame, in seconds (float)."""
 
     def __post_init__(self):
-<<<<<<< HEAD
-=======
         # This is called after __init__() when a Frame is created. We can run
         # input validation checks here.
->>>>>>> 1bdf9285
         if not self.data.ndim == 3:
             raise ValueError(f"data must be 3-dimensional, got {self.data.shape = }")
         self.pts_seconds = float(self.pts_seconds)
@@ -69,11 +66,8 @@
     """The duration of the frame, in seconds (1-D ``torch.Tensor`` of floats)."""
 
     def __post_init__(self):
-<<<<<<< HEAD
-=======
         # This is called after __init__() when a FrameBatch is created. We can
         # run input validation checks here.
->>>>>>> 1bdf9285
         if self.data.ndim < 4:
             raise ValueError(
                 f"data must be at least 4-dimensional. Got {self.data.shape = } "
