--- conflicted
+++ resolved
@@ -106,7 +106,7 @@
             format=format,
             bit_rate=bit_rate,
             num_channels=num_channels,
-<<<<<<< HEAD
+            desired_sample_rate=sample_rate,
         )
 
     def to_file_like(
@@ -142,7 +142,4 @@
             file_like=file_like,
             bit_rate=bit_rate,
             num_channels=num_channels,
-=======
-            desired_sample_rate=sample_rate,
->>>>>>> 3c865b25
         )