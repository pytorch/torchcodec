--- conflicted
+++ resolved
@@ -187,11 +187,7 @@
             assert_tensor_equal(frames[0], frames[-1])
 
     def test_pts_apis_against_index_ref(self):
-<<<<<<< HEAD
-        # Non-regression test for https://github.com/pytorch/torchcodec/pull/286
-=======
         # Non-regression test for https://github.com/pytorch/torchcodec/pull/287
->>>>>>> 1bdf9285
         # Get all frames in the video, then query all frames with all time-based
         # APIs exactly where those frames are supposed to start. We assert that
         # we get the expected frame.
@@ -231,8 +227,6 @@
         )
         assert_tensor_equal(pts_seconds, all_pts_seconds_ref)
 
-<<<<<<< HEAD
-=======
         _, pts_seconds, _ = zip(
             *[
                 get_frames_by_pts_in_range(
@@ -247,7 +241,6 @@
         pts_seconds = torch.tensor(pts_seconds)
         assert_tensor_equal(pts_seconds, all_pts_seconds_ref)
 
->>>>>>> 1bdf9285
         _, pts_seconds, _ = get_frames_by_pts(
             decoder, stream_index=stream_index, timestamps=all_pts_seconds_ref.tolist()
         )
