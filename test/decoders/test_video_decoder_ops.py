--- conflicted
+++ resolved
@@ -429,35 +429,24 @@
         "test_ref, last_frame_index", ((NASA_VIDEO, 289), (NASA_AUDIO, 203))
     )
     @pytest.mark.parametrize("device", cpu_and_cuda())
-<<<<<<< HEAD
     def test_throws_exception_at_eof(self, test_ref, last_frame_index, device):
         if device == "cuda" and test_ref is NASA_AUDIO:
             pytest.skip(reason="CUDA decoding not supported for audio")
 
         decoder = create_from_file(str(test_ref.path))
         _add_stream(decoder=decoder, test_ref=test_ref, device=device)
-=======
-    def test_throws_exception_at_eof(self, device):
-        decoder = create_from_file(str(NASA_VIDEO.path))
-        add_video_stream(decoder, device=device)
-
->>>>>>> 492a6bce
         seek_to_pts(decoder, 12.979633)
         last_frame, _, _ = get_next_frame(decoder)
         reference_last_frame = test_ref.get_frame_data_by_index(last_frame_index)
         assert_frames_equal(last_frame, reference_last_frame.to(device))
         with pytest.raises(IndexError, match="no more frames"):
             get_next_frame(decoder)
-
-<<<<<<< HEAD
+        with pytest.raises(IndexError, match="no more frames"):
+            get_frame_at_pts(decoder, seconds=1000.0)
+
     @pytest.mark.parametrize(
         "test_ref, seek_offset", ((NASA_VIDEO, 1e-4), (NASA_AUDIO, 1e-1))
     )
-=======
-        with pytest.raises(IndexError, match="no more frames"):
-            get_frame_at_pts(decoder, seconds=1000.0)
-
->>>>>>> 492a6bce
     @pytest.mark.parametrize("device", cpu_and_cuda())
     def test_throws_exception_if_seek_too_far(self, test_ref, seek_offset, device):
         if device == "cuda" and test_ref is NASA_AUDIO:
@@ -494,30 +483,6 @@
         assert_frames_equal(frame_time6, reference_frame_time6.to(device))
 
     @pytest.mark.parametrize("device", cpu_and_cuda())
-<<<<<<< HEAD
-    def test_class_based_compile_seek_and_next(self, device):
-        # TODO_OPEN_ISSUE Scott (T180277797): Ditto as above.
-        @torch.compile(fullgraph=True, backend="eager")
-        def class_based_get_frame1_and_frame_time6(
-            decoder: ReferenceDecoder,
-        ) -> Tuple[torch.Tensor, torch.Tensor]:
-            frame0, _, _ = decoder.get_next_frame()
-            decoder.seek(6.0)
-            frame_time6, _, _ = decoder.get_next_frame()
-            return frame0, frame_time6
-
-        decoder = ReferenceDecoder(device=device)
-        frame0, frame_time6 = class_based_get_frame1_and_frame_time6(decoder)
-        reference_frame0 = NASA_VIDEO.get_frame_data_by_index(0)
-        reference_frame_time6 = NASA_VIDEO.get_frame_data_by_index(
-            INDEX_OF_VIDEO_FRAME_AFTER_SEEKING_AT_6
-        )
-        assert_frames_equal(frame0, reference_frame0.to(device))
-        assert_frames_equal(frame_time6, reference_frame_time6.to(device))
-
-    @pytest.mark.parametrize("device", cpu_and_cuda())
-=======
->>>>>>> 492a6bce
     @pytest.mark.parametrize("create_from", ("file", "tensor", "bytes"))
     def test_create_decoder(self, create_from, device):
         path = str(NASA_VIDEO.path)
