# Copyright (c) Meta Platforms, Inc. and affiliates.
# All rights reserved.
#
# This source code is licensed under the BSD-style license found in the
# LICENSE file in the root directory of this source tree.

import contextlib

import numpy
import pytest
import torch
from torchcodec import FrameBatch

from torchcodec.decoders import _core, VideoDecoder, VideoStreamMetadata
from torchcodec.decoders._audio_decoder import AudioDecoder
from torchcodec.decoders._core._metadata import AudioStreamMetadata

from ..utils import (
    assert_frames_equal,
    AV1_VIDEO,
    cpu_and_cuda,
    get_ffmpeg_major_version,
    H265_VIDEO,
    in_fbcode,
    NASA_AUDIO,
    NASA_AUDIO_MP3,
    NASA_AUDIO_MP3_44100,
    NASA_VIDEO,
    SINE_MONO_S16,
    SINE_MONO_S32,
    SINE_MONO_S32_44100,
    SINE_MONO_S32_8000,
)


class TestDecoder:
    @pytest.mark.parametrize(
        "Decoder, asset",
        (
            (VideoDecoder, NASA_VIDEO),
            (AudioDecoder, NASA_AUDIO),
            (AudioDecoder, NASA_AUDIO_MP3),
        ),
    )
    @pytest.mark.parametrize("source_kind", ("str", "path", "tensor", "bytes"))
    def test_create(self, Decoder, asset, source_kind):
        if source_kind == "str":
            source = str(asset.path)
        elif source_kind == "path":
            source = asset.path
        elif source_kind == "tensor":
            source = asset.to_tensor()
        elif source_kind == "bytes":
            path = str(asset.path)
            with open(path, "rb") as f:
                source = f.read()
        else:
            raise ValueError("Oops, double check the parametrization of this test!")

        decoder = Decoder(source)
        assert isinstance(decoder.metadata, _core._metadata.StreamMetadata)

    @pytest.mark.parametrize("Decoder", (VideoDecoder, AudioDecoder))
    def test_create_fails(self, Decoder):
        with pytest.raises(TypeError, match="Unknown source type"):
            Decoder(123)

        # stream index that does not exist
        with pytest.raises(ValueError, match="No valid stream found"):
            Decoder(NASA_VIDEO.path, stream_index=40)

        # stream index that does exist, but it's not audio or video
        with pytest.raises(ValueError, match="No valid stream found"):
            Decoder(NASA_VIDEO.path, stream_index=2)


class TestVideoDecoder:
    @pytest.mark.parametrize("seek_mode", ("exact", "approximate"))
    def test_metadata(self, seek_mode):
        decoder = VideoDecoder(NASA_VIDEO.path, seek_mode=seek_mode)
        assert isinstance(decoder.metadata, VideoStreamMetadata)
        assert len(decoder) == decoder._num_frames == 390

        assert decoder.stream_index == decoder.metadata.stream_index == 3
        assert decoder.metadata.duration_seconds == pytest.approx(13.013)
        assert decoder.metadata.average_fps == pytest.approx(29.970029)
        assert decoder.metadata.num_frames == 390
        assert decoder.metadata.height == 270
        assert decoder.metadata.width == 480

    def test_create_fails(self):
        with pytest.raises(ValueError, match="Invalid seek mode"):
            VideoDecoder(NASA_VIDEO.path, seek_mode="blah")

    @pytest.mark.parametrize("num_ffmpeg_threads", (1, 4))
    @pytest.mark.parametrize("device", cpu_and_cuda())
    @pytest.mark.parametrize("seek_mode", ("exact", "approximate"))
    def test_getitem_int(self, num_ffmpeg_threads, device, seek_mode):
        decoder = VideoDecoder(
            NASA_VIDEO.path,
            num_ffmpeg_threads=num_ffmpeg_threads,
            device=device,
            seek_mode=seek_mode,
        )

        ref_frame0 = NASA_VIDEO.get_frame_data_by_index(0).to(device)
        ref_frame1 = NASA_VIDEO.get_frame_data_by_index(1).to(device)
        ref_frame180 = NASA_VIDEO.get_frame_data_by_index(180).to(device)
        ref_frame_last = NASA_VIDEO.get_frame_data_by_index(289).to(device)

        assert_frames_equal(ref_frame0, decoder[0])
        assert_frames_equal(ref_frame1, decoder[1])
        assert_frames_equal(ref_frame180, decoder[180])
        assert_frames_equal(ref_frame_last, decoder[-1])

    def test_getitem_numpy_int(self):
        decoder = VideoDecoder(NASA_VIDEO.path)

        ref_frame0 = NASA_VIDEO.get_frame_data_by_index(0)
        ref_frame1 = NASA_VIDEO.get_frame_data_by_index(1)
        ref_frame180 = NASA_VIDEO.get_frame_data_by_index(180)
        ref_frame_last = NASA_VIDEO.get_frame_data_by_index(289)

        # test against numpy.int64
        assert_frames_equal(ref_frame0, decoder[numpy.int64(0)])
        assert_frames_equal(ref_frame1, decoder[numpy.int64(1)])
        assert_frames_equal(ref_frame180, decoder[numpy.int64(180)])
        assert_frames_equal(ref_frame_last, decoder[numpy.int64(-1)])

        # test against numpy.int32
        assert_frames_equal(ref_frame0, decoder[numpy.int32(0)])
        assert_frames_equal(ref_frame1, decoder[numpy.int32(1)])
        assert_frames_equal(ref_frame180, decoder[numpy.int32(180)])
        assert_frames_equal(ref_frame_last, decoder[numpy.int32(-1)])

        # test against numpy.uint64
        assert_frames_equal(ref_frame0, decoder[numpy.uint64(0)])
        assert_frames_equal(ref_frame1, decoder[numpy.uint64(1)])
        assert_frames_equal(ref_frame180, decoder[numpy.uint64(180)])

        # test against numpy.uint32
        assert_frames_equal(ref_frame0, decoder[numpy.uint32(0)])
        assert_frames_equal(ref_frame1, decoder[numpy.uint32(1)])
        assert_frames_equal(ref_frame180, decoder[numpy.uint32(180)])

    @pytest.mark.parametrize("device", cpu_and_cuda())
    @pytest.mark.parametrize("seek_mode", ("exact", "approximate"))
    def test_getitem_slice(self, device, seek_mode):
        decoder = VideoDecoder(NASA_VIDEO.path, device=device, seek_mode=seek_mode)

        # ensure that the degenerate case of a range of size 1 works

        ref0 = NASA_VIDEO.get_frame_data_by_range(0, 1).to(device)
        slice0 = decoder[0:1]
        assert slice0.shape == torch.Size(
            [
                1,
                NASA_VIDEO.num_color_channels,
                NASA_VIDEO.height,
                NASA_VIDEO.width,
            ]
        )
        assert_frames_equal(ref0, slice0)

        ref4 = NASA_VIDEO.get_frame_data_by_range(4, 5).to(device)
        slice4 = decoder[4:5]
        assert slice4.shape == torch.Size(
            [
                1,
                NASA_VIDEO.num_color_channels,
                NASA_VIDEO.height,
                NASA_VIDEO.width,
            ]
        )
        assert_frames_equal(ref4, slice4)

        ref8 = NASA_VIDEO.get_frame_data_by_range(8, 9).to(device)
        slice8 = decoder[8:9]
        assert slice8.shape == torch.Size(
            [
                1,
                NASA_VIDEO.num_color_channels,
                NASA_VIDEO.height,
                NASA_VIDEO.width,
            ]
        )
        assert_frames_equal(ref8, slice8)

        ref180 = NASA_VIDEO.get_frame_data_by_index(180).to(device)
        slice180 = decoder[180:181]
        assert slice180.shape == torch.Size(
            [
                1,
                NASA_VIDEO.num_color_channels,
                NASA_VIDEO.height,
                NASA_VIDEO.width,
            ]
        )
        assert_frames_equal(ref180, slice180[0])

        # contiguous ranges
        ref0_9 = NASA_VIDEO.get_frame_data_by_range(0, 9).to(device)
        slice0_9 = decoder[0:9]
        assert slice0_9.shape == torch.Size(
            [
                9,
                NASA_VIDEO.num_color_channels,
                NASA_VIDEO.height,
                NASA_VIDEO.width,
            ]
        )
        assert_frames_equal(ref0_9, slice0_9)

        ref4_8 = NASA_VIDEO.get_frame_data_by_range(4, 8).to(device)
        slice4_8 = decoder[4:8]
        assert slice4_8.shape == torch.Size(
            [
                4,
                NASA_VIDEO.num_color_channels,
                NASA_VIDEO.height,
                NASA_VIDEO.width,
            ]
        )
        assert_frames_equal(ref4_8, slice4_8)

        # ranges with a stride
        ref15_35 = NASA_VIDEO.get_frame_data_by_range(15, 36, 5).to(device)
        slice15_35 = decoder[15:36:5]
        assert slice15_35.shape == torch.Size(
            [
                5,
                NASA_VIDEO.num_color_channels,
                NASA_VIDEO.height,
                NASA_VIDEO.width,
            ]
        )
        assert_frames_equal(ref15_35, slice15_35)

        ref0_9_2 = NASA_VIDEO.get_frame_data_by_range(0, 9, 2).to(device)
        slice0_9_2 = decoder[0:9:2]
        assert slice0_9_2.shape == torch.Size(
            [
                5,
                NASA_VIDEO.num_color_channels,
                NASA_VIDEO.height,
                NASA_VIDEO.width,
            ]
        )
        assert_frames_equal(ref0_9_2, slice0_9_2)

        # negative numbers in the slice
        ref386_389 = NASA_VIDEO.get_frame_data_by_range(386, 390).to(device)
        slice386_389 = decoder[-4:]
        assert slice386_389.shape == torch.Size(
            [
                4,
                NASA_VIDEO.num_color_channels,
                NASA_VIDEO.height,
                NASA_VIDEO.width,
            ]
        )
        assert_frames_equal(ref386_389, slice386_389)

        # an empty range is valid!
        empty_frame = decoder[5:5]
        assert_frames_equal(empty_frame, NASA_VIDEO.empty_chw_tensor.to(device))

        # slices that are out-of-range are also valid - they return an empty tensor
        also_empty = decoder[10000:]
        assert_frames_equal(also_empty, NASA_VIDEO.empty_chw_tensor.to(device))

        # should be just a copy
        all_frames = decoder[:].to(device)
        assert all_frames.shape == torch.Size(
            [
                len(decoder),
                NASA_VIDEO.num_color_channels,
                NASA_VIDEO.height,
                NASA_VIDEO.width,
            ]
        )
        for sliced, ref in zip(all_frames, decoder):
            if not (device == "cuda" and get_ffmpeg_major_version() == 4):
                # TODO: remove the "if".
                # See https://github.com/pytorch/torchcodec/issues/428
                assert_frames_equal(sliced, ref)

    @pytest.mark.parametrize("device", cpu_and_cuda())
    @pytest.mark.parametrize("seek_mode", ("exact", "approximate"))
    def test_getitem_fails(self, device, seek_mode):
        decoder = VideoDecoder(NASA_VIDEO.path, device=device, seek_mode=seek_mode)

        with pytest.raises(IndexError, match="out of bounds"):
            frame = decoder[1000]  # noqa

        with pytest.raises(IndexError, match="out of bounds"):
            frame = decoder[-1000]  # noqa

        with pytest.raises(TypeError, match="Unsupported key type"):
            frame = decoder["0"]  # noqa

        with pytest.raises(TypeError, match="Unsupported key type"):
            frame = decoder[2.3]  # noqa

    @pytest.mark.parametrize("device", cpu_and_cuda())
    @pytest.mark.parametrize("seek_mode", ("exact", "approximate"))
    def test_iteration(self, device, seek_mode):
        decoder = VideoDecoder(NASA_VIDEO.path, device=device, seek_mode=seek_mode)

        ref_frame0 = NASA_VIDEO.get_frame_data_by_index(0).to(device)
        ref_frame1 = NASA_VIDEO.get_frame_data_by_index(1).to(device)
        ref_frame9 = NASA_VIDEO.get_frame_data_by_index(9).to(device)
        ref_frame35 = NASA_VIDEO.get_frame_data_by_index(35).to(device)
        ref_frame180 = NASA_VIDEO.get_frame_data_by_index(180).to(device)
        ref_frame_last = NASA_VIDEO.get_frame_data_by_index(289).to(device)

        # Access an arbitrary frame to make sure that the later iteration
        # still works as expected. The underlying C++ decoder object is
        # actually stateful, and accessing a frame will move its internal
        # cursor.
        assert_frames_equal(ref_frame35, decoder[35])

        for i, frame in enumerate(decoder):
            if i == 0:
                assert_frames_equal(ref_frame0, frame)
            elif i == 1:
                assert_frames_equal(ref_frame1, frame)
            elif i == 9:
                assert_frames_equal(ref_frame9, frame)
            elif i == 35:
                assert_frames_equal(ref_frame35, frame)
            elif i == 180:
                assert_frames_equal(ref_frame180, frame)
            elif i == 389:
                assert_frames_equal(ref_frame_last, frame)

    def test_iteration_slow(self):
        decoder = VideoDecoder(NASA_VIDEO.path)
        ref_frame_last = NASA_VIDEO.get_frame_data_by_index(389)

        # Force the decoder to seek around a lot while iterating; this will
        # slow down decoding, but we should still only iterate the exact number
        # of total frames.
        iterations = 0
        for frame in decoder:
            assert_frames_equal(ref_frame_last, decoder[-1])
            iterations += 1

        assert iterations == len(decoder) == 390

    @pytest.mark.parametrize("device", cpu_and_cuda())
    @pytest.mark.parametrize("seek_mode", ("exact", "approximate"))
    def test_get_frame_at(self, device, seek_mode):
        decoder = VideoDecoder(NASA_VIDEO.path, device=device, seek_mode=seek_mode)

        ref_frame9 = NASA_VIDEO.get_frame_data_by_index(9).to(device)
        frame9 = decoder.get_frame_at(9)

        assert_frames_equal(ref_frame9, frame9.data)
        assert isinstance(frame9.pts_seconds, float)
        expected_frame_info = NASA_VIDEO.get_frame_info(9)
        assert frame9.pts_seconds == pytest.approx(expected_frame_info.pts_seconds)
        assert isinstance(frame9.duration_seconds, float)
        assert frame9.duration_seconds == pytest.approx(
            expected_frame_info.duration_seconds, rel=1e-3
        )

        # test numpy.int64
        frame9 = decoder.get_frame_at(numpy.int64(9))
        assert_frames_equal(ref_frame9, frame9.data)

        # test numpy.int32
        frame9 = decoder.get_frame_at(numpy.int32(9))
        assert_frames_equal(ref_frame9, frame9.data)

        # test numpy.uint64
        frame9 = decoder.get_frame_at(numpy.uint64(9))
        assert_frames_equal(ref_frame9, frame9.data)

        # test numpy.uint32
        frame9 = decoder.get_frame_at(numpy.uint32(9))
        assert_frames_equal(ref_frame9, frame9.data)

    @pytest.mark.parametrize("device", cpu_and_cuda())
    def test_get_frame_at_tuple_unpacking(self, device):
        decoder = VideoDecoder(NASA_VIDEO.path, device=device)

        frame = decoder.get_frame_at(50)
        data, pts, duration = decoder.get_frame_at(50)

        assert_frames_equal(frame.data, data)
        assert frame.pts_seconds == pts
        assert frame.duration_seconds == duration

    @pytest.mark.parametrize("device", cpu_and_cuda())
    @pytest.mark.parametrize("seek_mode", ("exact", "approximate"))
    def test_get_frame_at_fails(self, device, seek_mode):
        decoder = VideoDecoder(NASA_VIDEO.path, device=device, seek_mode=seek_mode)

        with pytest.raises(IndexError, match="out of bounds"):
            frame = decoder.get_frame_at(-1)  # noqa

        with pytest.raises(IndexError, match="out of bounds"):
            frame = decoder.get_frame_at(10000)  # noqa

    @pytest.mark.parametrize("device", cpu_and_cuda())
    @pytest.mark.parametrize("seek_mode", ("exact", "approximate"))
    def test_get_frames_at(self, device, seek_mode):
        decoder = VideoDecoder(NASA_VIDEO.path, device=device, seek_mode=seek_mode)

        frames = decoder.get_frames_at([35, 25])

        assert isinstance(frames, FrameBatch)

        assert_frames_equal(
            frames[0].data, NASA_VIDEO.get_frame_data_by_index(35).to(device)
        )
        assert_frames_equal(
            frames[1].data, NASA_VIDEO.get_frame_data_by_index(25).to(device)
        )

        assert frames.pts_seconds.device.type == "cpu"
        expected_pts_seconds = torch.tensor(
            [
                NASA_VIDEO.get_frame_info(35).pts_seconds,
                NASA_VIDEO.get_frame_info(25).pts_seconds,
            ],
            dtype=torch.float64,
        )
        torch.testing.assert_close(
            frames.pts_seconds, expected_pts_seconds, atol=1e-4, rtol=0
        )

        assert frames.duration_seconds.device.type == "cpu"
        expected_duration_seconds = torch.tensor(
            [
                NASA_VIDEO.get_frame_info(35).duration_seconds,
                NASA_VIDEO.get_frame_info(25).duration_seconds,
            ],
            dtype=torch.float64,
        )
        torch.testing.assert_close(
            frames.duration_seconds, expected_duration_seconds, atol=1e-4, rtol=0
        )

    @pytest.mark.parametrize("device", cpu_and_cuda())
    @pytest.mark.parametrize("seek_mode", ("exact", "approximate"))
    def test_get_frames_at_fails(self, device, seek_mode):
        decoder = VideoDecoder(NASA_VIDEO.path, device=device, seek_mode=seek_mode)

        with pytest.raises(RuntimeError, match="Invalid frame index=-1"):
            decoder.get_frames_at([-1])

        with pytest.raises(RuntimeError, match="Invalid frame index=390"):
            decoder.get_frames_at([390])

        with pytest.raises(RuntimeError, match="Expected a value of type"):
            decoder.get_frames_at([0.3])

    @pytest.mark.parametrize("device", cpu_and_cuda())
    def test_get_frame_at_av1(self, device):
        if device == "cuda" and get_ffmpeg_major_version() == 4:
            return

        decoder = VideoDecoder(AV1_VIDEO.path, device=device)
        ref_frame10 = AV1_VIDEO.get_frame_data_by_index(10)
        ref_frame_info10 = AV1_VIDEO.get_frame_info(10)
        decoded_frame10 = decoder.get_frame_at(10)
        assert decoded_frame10.duration_seconds == ref_frame_info10.duration_seconds
        assert decoded_frame10.pts_seconds == ref_frame_info10.pts_seconds
        assert_frames_equal(decoded_frame10.data, ref_frame10.to(device=device))

    @pytest.mark.parametrize("device", cpu_and_cuda())
    @pytest.mark.parametrize("seek_mode", ("exact", "approximate"))
    def test_get_frame_played_at(self, device, seek_mode):
        decoder = VideoDecoder(NASA_VIDEO.path, device=device, seek_mode=seek_mode)

        ref_frame_played_at_6 = NASA_VIDEO.get_frame_data_by_index(180).to(device)
        assert_frames_equal(
            ref_frame_played_at_6, decoder.get_frame_played_at(6.006).data
        )
        assert_frames_equal(
            ref_frame_played_at_6, decoder.get_frame_played_at(6.02).data
        )
        assert_frames_equal(
            ref_frame_played_at_6, decoder.get_frame_played_at(6.039366).data
        )
        assert isinstance(decoder.get_frame_played_at(6.02).pts_seconds, float)
        assert isinstance(decoder.get_frame_played_at(6.02).duration_seconds, float)

    def test_get_frame_played_at_h265(self):
        # Non-regression test for https://github.com/pytorch/torchcodec/issues/179
        # We don't parametrize with CUDA because the current GPUs on CI do not
        # support x265:
        # https://github.com/pytorch/torchcodec/pull/350#issuecomment-2465011730
        # Note that because our internal fix-up depends on the key frame index, it
        # only works in exact seeking mode.
        decoder = VideoDecoder(H265_VIDEO.path, seek_mode="exact")
        ref_frame6 = H265_VIDEO.get_frame_data_by_index(5)
        assert_frames_equal(ref_frame6, decoder.get_frame_played_at(0.5).data)

    @pytest.mark.parametrize("device", cpu_and_cuda())
    @pytest.mark.parametrize("seek_mode", ("exact", "approximate"))
    def test_get_frame_played_at_fails(self, device, seek_mode):
        decoder = VideoDecoder(NASA_VIDEO.path, device=device, seek_mode=seek_mode)

        with pytest.raises(IndexError, match="Invalid pts in seconds"):
            frame = decoder.get_frame_played_at(-1.0)  # noqa

        with pytest.raises(IndexError, match="Invalid pts in seconds"):
            frame = decoder.get_frame_played_at(100.0)  # noqa

    @pytest.mark.parametrize("device", cpu_and_cuda())
    @pytest.mark.parametrize("seek_mode", ("exact", "approximate"))
    def test_get_frames_played_at(self, device, seek_mode):

        decoder = VideoDecoder(NASA_VIDEO.path, device=device, seek_mode=seek_mode)

        # Note: We know the frame at ~0.84s has index 25, the one at 1.16s has
        # index 35. We use those indices as reference to test against.
        seconds = [0.84, 1.17, 0.85]
        reference_indices = [25, 35, 25]
        frames = decoder.get_frames_played_at(seconds)

        assert isinstance(frames, FrameBatch)

        for i in range(len(reference_indices)):
            assert_frames_equal(
                frames.data[i],
                NASA_VIDEO.get_frame_data_by_index(reference_indices[i]).to(device),
                msg=f"index {i}",
            )

        assert frames.pts_seconds.device.type == "cpu"
        expected_pts_seconds = torch.tensor(
            [NASA_VIDEO.get_frame_info(i).pts_seconds for i in reference_indices],
            dtype=torch.float64,
        )
        torch.testing.assert_close(
            frames.pts_seconds, expected_pts_seconds, atol=1e-4, rtol=0
        )

        assert frames.duration_seconds.device.type == "cpu"
        expected_duration_seconds = torch.tensor(
            [NASA_VIDEO.get_frame_info(i).duration_seconds for i in reference_indices],
            dtype=torch.float64,
        )
        torch.testing.assert_close(
            frames.duration_seconds, expected_duration_seconds, atol=1e-4, rtol=0
        )

    @pytest.mark.parametrize("device", cpu_and_cuda())
    @pytest.mark.parametrize("seek_mode", ("exact", "approximate"))
    def test_get_frames_played_at_fails(self, device, seek_mode):
        decoder = VideoDecoder(NASA_VIDEO.path, device=device, seek_mode=seek_mode)

        with pytest.raises(RuntimeError, match="must be in range"):
            decoder.get_frames_played_at([-1])

        with pytest.raises(RuntimeError, match="must be in range"):
            decoder.get_frames_played_at([14])

        with pytest.raises(RuntimeError, match="Expected a value of type"):
            decoder.get_frames_played_at(["bad"])

    @pytest.mark.parametrize("device", cpu_and_cuda())
    @pytest.mark.parametrize("stream_index", [0, 3, None])
    @pytest.mark.parametrize("seek_mode", ("exact", "approximate"))
    def test_get_frames_in_range(self, stream_index, device, seek_mode):
        decoder = VideoDecoder(
            NASA_VIDEO.path,
            stream_index=stream_index,
            device=device,
            seek_mode=seek_mode,
        )

        # test degenerate case where we only actually get 1 frame
        ref_frames9 = NASA_VIDEO.get_frame_data_by_range(
            start=9, stop=10, stream_index=stream_index
        ).to(device)
        frames9 = decoder.get_frames_in_range(start=9, stop=10)

        assert_frames_equal(ref_frames9, frames9.data)

        assert frames9.pts_seconds.device.type == "cpu"
        assert frames9.pts_seconds[0].item() == pytest.approx(
            NASA_VIDEO.get_frame_info(9, stream_index=stream_index).pts_seconds,
            rel=1e-3,
        )
        assert frames9.duration_seconds.device.type == "cpu"
        assert frames9.duration_seconds[0].item() == pytest.approx(
            NASA_VIDEO.get_frame_info(9, stream_index=stream_index).duration_seconds,
            rel=1e-3,
        )

        # test simple ranges
        ref_frames0_9 = NASA_VIDEO.get_frame_data_by_range(
            start=0, stop=10, stream_index=stream_index
        ).to(device)
        frames0_9 = decoder.get_frames_in_range(start=0, stop=10)
        assert frames0_9.data.shape == torch.Size(
            [
                10,
                NASA_VIDEO.get_num_color_channels(stream_index=stream_index),
                NASA_VIDEO.get_height(stream_index=stream_index),
                NASA_VIDEO.get_width(stream_index=stream_index),
            ]
        )
        assert_frames_equal(ref_frames0_9, frames0_9.data)
        torch.testing.assert_close(
            NASA_VIDEO.get_pts_seconds_by_range(0, 10, stream_index=stream_index),
            frames0_9.pts_seconds,
            atol=1e-6,
            rtol=1e-6,
        )
        torch.testing.assert_close(
            NASA_VIDEO.get_duration_seconds_by_range(0, 10, stream_index=stream_index),
            frames0_9.duration_seconds,
            atol=1e-6,
            rtol=1e-6,
        )

        # test steps
        ref_frames0_8_2 = NASA_VIDEO.get_frame_data_by_range(
            start=0, stop=10, step=2, stream_index=stream_index
        ).to(device)
        frames0_8_2 = decoder.get_frames_in_range(start=0, stop=10, step=2)
        assert frames0_8_2.data.shape == torch.Size(
            [
                5,
                NASA_VIDEO.get_num_color_channels(stream_index=stream_index),
                NASA_VIDEO.get_height(stream_index=stream_index),
                NASA_VIDEO.get_width(stream_index=stream_index),
            ]
        )
        assert_frames_equal(ref_frames0_8_2, frames0_8_2.data)
        torch.testing.assert_close(
            NASA_VIDEO.get_pts_seconds_by_range(0, 10, 2, stream_index=stream_index),
            frames0_8_2.pts_seconds,
            atol=1e-6,
            rtol=1e-6,
        )
        torch.testing.assert_close(
            NASA_VIDEO.get_duration_seconds_by_range(
                0, 10, 2, stream_index=stream_index
            ),
            frames0_8_2.duration_seconds,
            atol=1e-6,
            rtol=1e-6,
        )

        # test numpy.int64 for indices
        frames0_8_2 = decoder.get_frames_in_range(
            start=numpy.int64(0), stop=numpy.int64(10), step=numpy.int64(2)
        )
        assert_frames_equal(ref_frames0_8_2, frames0_8_2.data)

        # an empty range is valid!
        empty_frames = decoder.get_frames_in_range(5, 5)
        assert_frames_equal(
            empty_frames.data,
            NASA_VIDEO.get_empty_chw_tensor(stream_index=stream_index).to(device),
        )
        torch.testing.assert_close(
            empty_frames.pts_seconds, NASA_VIDEO.empty_pts_seconds
        )
        torch.testing.assert_close(
            empty_frames.duration_seconds, NASA_VIDEO.empty_duration_seconds
        )

    @pytest.mark.parametrize("dimension_order", ["NCHW", "NHWC"])
    @pytest.mark.parametrize(
        "frame_getter",
        (
            lambda decoder: decoder[0],
            lambda decoder: decoder.get_frame_at(0).data,
            lambda decoder: decoder.get_frames_at([0, 1]).data,
            lambda decoder: decoder.get_frames_in_range(0, 4).data,
            lambda decoder: decoder.get_frame_played_at(0).data,
            lambda decoder: decoder.get_frames_played_at([0, 1]).data,
            lambda decoder: decoder.get_frames_played_in_range(0, 1).data,
        ),
    )
    @pytest.mark.parametrize("device", cpu_and_cuda())
    @pytest.mark.parametrize("seek_mode", ("exact", "approximate"))
    def test_dimension_order(self, dimension_order, frame_getter, device, seek_mode):
        decoder = VideoDecoder(
            NASA_VIDEO.path,
            dimension_order=dimension_order,
            device=device,
            seek_mode=seek_mode,
        )
        frame = frame_getter(decoder)

        C, H, W = NASA_VIDEO.num_color_channels, NASA_VIDEO.height, NASA_VIDEO.width
        assert frame.shape[-3:] == (C, H, W) if dimension_order == "NCHW" else (H, W, C)

        if frame.ndim == 3:
            frame = frame[None]  # Add fake batch dim to check contiguity
        expected_memory_format = (
            torch.channels_last
            if dimension_order == "NCHW"
            else torch.contiguous_format
        )
        assert frame.is_contiguous(memory_format=expected_memory_format)

    def test_dimension_order_fails(self):
        with pytest.raises(ValueError, match="Invalid dimension order"):
            VideoDecoder(NASA_VIDEO.path, dimension_order="NCDHW")

    @pytest.mark.parametrize("stream_index", [0, 3, None])
    @pytest.mark.parametrize("device", cpu_and_cuda())
    @pytest.mark.parametrize("seek_mode", ("exact", "approximate"))
    def test_get_frames_by_pts_in_range(self, stream_index, device, seek_mode):
        decoder = VideoDecoder(
            NASA_VIDEO.path,
            stream_index=stream_index,
            device=device,
            seek_mode=seek_mode,
        )

        # Note that we are comparing the results of VideoDecoder's method:
        #   get_frames_played_in_range()
        # With the testing framework's method:
        #   get_frame_data_by_range()
        # That is, we are testing the correctness of a pts-based range against an index-
        # based range. We are doing this because we are primarily testing the range logic
        # in the pts-based method. We ensure it is correct by making sure it returns the
        # frames at the indices we know the pts-values map to.

        # This value is rougly half of the duration of a frame in seconds in the test
        # stream. We use it to obtain values that fall rougly halfway between the pts
        # values for two back-to-back frames.
        HALF_DURATION = (1 / decoder.metadata.average_fps) / 2

        # The intention here is that the stop and start are exactly specified. In practice, the pts
        # value for frame 5 that we have access to on the Python side is slightly less than the pts
        # value on the C++ side. This test still produces the correct result because a slightly
        # less value still falls into the correct window.
        frames0_4 = decoder.get_frames_played_in_range(
            decoder.get_frame_at(0).pts_seconds, decoder.get_frame_at(5).pts_seconds
        )
        assert_frames_equal(
            frames0_4.data,
            NASA_VIDEO.get_frame_data_by_range(0, 5, stream_index=stream_index).to(
                device
            ),
        )

        # Range where the stop seconds is about halfway between pts values for two frames.
        also_frames0_4 = decoder.get_frames_played_in_range(
            decoder.get_frame_at(0).pts_seconds,
            decoder.get_frame_at(4).pts_seconds + HALF_DURATION,
        )
        assert_frames_equal(also_frames0_4.data, frames0_4.data)

        # Again, the intention here is to provide the exact values we care about. In practice, our
        # pts values are slightly smaller, so we nudge the start upwards.
        frames5_9 = decoder.get_frames_played_in_range(
            decoder.get_frame_at(5).pts_seconds,
            decoder.get_frame_at(10).pts_seconds,
        )
        assert_frames_equal(
            frames5_9.data,
            NASA_VIDEO.get_frame_data_by_range(5, 10, stream_index=stream_index).to(
                device
            ),
        )

        # Range where we provide start_seconds and stop_seconds that are different, but
        # also should land in the same window of time between two frame's pts values. As
        # a result, we should only get back one frame.
        frame6 = decoder.get_frames_played_in_range(
            decoder.get_frame_at(6).pts_seconds,
            decoder.get_frame_at(6).pts_seconds + HALF_DURATION,
        )
        assert_frames_equal(
            frame6.data,
            NASA_VIDEO.get_frame_data_by_range(6, 7, stream_index=stream_index).to(
                device
            ),
        )

        # Very small range that falls in the same frame.
        frame35 = decoder.get_frames_played_in_range(
            decoder.get_frame_at(35).pts_seconds,
            decoder.get_frame_at(35).pts_seconds + 1e-10,
        )
        assert_frames_equal(
            frame35.data,
            NASA_VIDEO.get_frame_data_by_range(35, 36, stream_index=stream_index).to(
                device
            ),
        )

        # Single frame where the start seconds is before frame i's pts, and the stop is
        # after frame i's pts, but before frame i+1's pts. In that scenario, we expect
        # to see frames i-1 and i.
        frames7_8 = decoder.get_frames_played_in_range(
            NASA_VIDEO.get_frame_info(8, stream_index=stream_index).pts_seconds
            - HALF_DURATION,
            NASA_VIDEO.get_frame_info(8, stream_index=stream_index).pts_seconds
            + HALF_DURATION,
        )
        assert_frames_equal(
            frames7_8.data,
            NASA_VIDEO.get_frame_data_by_range(7, 9, stream_index=stream_index).to(
                device
            ),
        )

        # Start and stop seconds are the same value, which should not return a frame.
        empty_frame = decoder.get_frames_played_in_range(
            NASA_VIDEO.get_frame_info(4, stream_index=stream_index).pts_seconds,
            NASA_VIDEO.get_frame_info(4, stream_index=stream_index).pts_seconds,
        )
        assert_frames_equal(
            empty_frame.data,
            NASA_VIDEO.get_empty_chw_tensor(stream_index=stream_index).to(device),
        )
        torch.testing.assert_close(
            empty_frame.pts_seconds, NASA_VIDEO.empty_pts_seconds, atol=0, rtol=0
        )
        torch.testing.assert_close(
            empty_frame.duration_seconds,
            NASA_VIDEO.empty_duration_seconds,
            atol=0,
            rtol=0,
        )

        # Start and stop seconds land within the first frame.
        frame0 = decoder.get_frames_played_in_range(
            NASA_VIDEO.get_frame_info(0, stream_index=stream_index).pts_seconds,
            NASA_VIDEO.get_frame_info(0, stream_index=stream_index).pts_seconds
            + HALF_DURATION,
        )
        assert_frames_equal(
            frame0.data,
            NASA_VIDEO.get_frame_data_by_range(0, 1, stream_index=stream_index).to(
                device
            ),
        )

        # We should be able to get all frames by giving the beginning and ending time
        # for the stream.
        all_frames = decoder.get_frames_played_in_range(
            decoder.metadata.begin_stream_seconds, decoder.metadata.end_stream_seconds
        )
        assert_frames_equal(all_frames.data, decoder[:])

    @pytest.mark.parametrize("device", cpu_and_cuda())
    @pytest.mark.parametrize("seek_mode", ("exact", "approximate"))
    def test_get_frames_by_pts_in_range_fails(self, device, seek_mode):
        decoder = VideoDecoder(NASA_VIDEO.path, device=device, seek_mode=seek_mode)

        with pytest.raises(ValueError, match="Invalid start seconds"):
            frame = decoder.get_frames_played_in_range(100.0, 1.0)  # noqa

        with pytest.raises(ValueError, match="Invalid start seconds"):
            frame = decoder.get_frames_played_in_range(20, 23)  # noqa

        with pytest.raises(ValueError, match="Invalid stop seconds"):
            frame = decoder.get_frames_played_in_range(0, 23)  # noqa

    @pytest.mark.parametrize("device", cpu_and_cuda())
    def test_get_key_frame_indices(self, device):
        decoder = VideoDecoder(NASA_VIDEO.path, device=device, seek_mode="exact")
        key_frame_indices = decoder._get_key_frame_indices()

        # The key frame indices were generated from the following command:
        #   $ ffprobe -v error -hide_banner -select_streams v:1 -show_frames -of csv test/resources/nasa_13013.mp4 | grep -n ",I," | cut -d ':' -f 1 > key_frames.txt
        # What it's doing:
        #   1. Calling ffprobe on the second video stream, which is absolute stream index 3.
        #   2. Showing all frames for that stream.
        #   3. Using grep to find the "I" frames, which are the key frames. We also get the line
        #      number, which is also the count of the rames.
        #   4. Using cut to extract just the count for the frame.
        # Finally, because the above produces a count, which is index + 1, we subtract
        # one from all values manually to arrive at the values below.
        # TODO: decide if/how we want to incorporate key frame indices into the utils
        # framework.
        nasa_reference_key_frame_indices = torch.tensor([0, 240])

        torch.testing.assert_close(
            key_frame_indices, nasa_reference_key_frame_indices, atol=0, rtol=0
        )

        decoder = VideoDecoder(AV1_VIDEO.path, device=device, seek_mode="exact")
        key_frame_indices = decoder._get_key_frame_indices()

        # $ ffprobe -v error -hide_banner -select_streams v:0 -show_frames -of csv test/resources/av1_video.mkv | grep -n ",I," | cut -d ':' -f 1 > key_frames.txt
        av1_reference_key_frame_indices = torch.tensor([0])

        torch.testing.assert_close(
            key_frame_indices, av1_reference_key_frame_indices, atol=0, rtol=0
        )

        decoder = VideoDecoder(H265_VIDEO.path, device=device, seek_mode="exact")
        key_frame_indices = decoder._get_key_frame_indices()

        # ffprobe -v error -hide_banner -select_streams v:0 -show_frames -of csv test/resources/h265_video.mp4 | grep -n ",I," | cut -d ':' -f 1 > key_frames.txt
        h265_reference_key_frame_indices = torch.tensor([0, 2, 4, 6, 8])

        torch.testing.assert_close(
            key_frame_indices, h265_reference_key_frame_indices, atol=0, rtol=0
        )

    # TODO investigate why this fails internally.
    @pytest.mark.skipif(in_fbcode(), reason="Compile test fails internally.")
    @pytest.mark.parametrize("device", cpu_and_cuda())
    def test_compile(self, device):
        decoder = VideoDecoder(NASA_VIDEO.path, device=device)

        @contextlib.contextmanager
        def restore_capture_scalar_outputs():
            try:
                original = torch._dynamo.config.capture_scalar_outputs
                yield
            finally:
                torch._dynamo.config.capture_scalar_outputs = original

        # TODO: We get a graph break because we call Tensor.item() to turn the
        # tensors in FrameBatch into scalars. When we work on compilation and exportability,
        # we should investigate.
        with restore_capture_scalar_outputs():
            torch._dynamo.config.capture_scalar_outputs = True

            @torch.compile(fullgraph=True, backend="eager")
            def get_some_frames(decoder):
                frames = []
                frames.append(decoder.get_frame_at(1))
                frames.append(decoder.get_frame_at(3))
                frames.append(decoder.get_frame_at(5))
                return frames

            frames = get_some_frames(decoder)

            ref_frame1 = NASA_VIDEO.get_frame_data_by_index(1).to(device)
            ref_frame3 = NASA_VIDEO.get_frame_data_by_index(3).to(device)
            ref_frame5 = NASA_VIDEO.get_frame_data_by_index(5).to(device)

            assert_frames_equal(ref_frame1, frames[0].data)
            assert_frames_equal(ref_frame3, frames[1].data)
            assert_frames_equal(ref_frame5, frames[2].data)


class TestAudioDecoder:
    @pytest.mark.parametrize("asset", (NASA_AUDIO, NASA_AUDIO_MP3, SINE_MONO_S32))
    def test_metadata(self, asset):
        decoder = AudioDecoder(asset.path)
        assert isinstance(decoder.metadata, AudioStreamMetadata)

        assert (
            decoder.stream_index
            == decoder.metadata.stream_index
            == asset.default_stream_index
        )
        assert decoder.metadata.duration_seconds == pytest.approx(
            asset.duration_seconds
        )
        assert decoder.metadata.sample_rate == asset.sample_rate
        assert decoder.metadata.num_channels == asset.num_channels
        assert decoder.metadata.sample_format == asset.sample_format

    @pytest.mark.parametrize("asset", (NASA_AUDIO, NASA_AUDIO_MP3))
    def test_error(self, asset):
        decoder = AudioDecoder(asset.path)

        with pytest.raises(ValueError, match="Invalid start seconds"):
            decoder.get_samples_played_in_range(start_seconds=-1300)

        with pytest.raises(ValueError, match="Invalid start seconds"):
            decoder.get_samples_played_in_range(start_seconds=9999)

        with pytest.raises(ValueError, match="Invalid start seconds"):
            decoder.get_samples_played_in_range(start_seconds=3, stop_seconds=2)

    @pytest.mark.parametrize("asset", (NASA_AUDIO, NASA_AUDIO_MP3))
    @pytest.mark.parametrize("stop_seconds", (None, "duration", 99999999))
    def test_get_all_samples(self, asset, stop_seconds):
        decoder = AudioDecoder(asset.path)

        if stop_seconds == "duration":
            stop_seconds = asset.duration_seconds

        samples = decoder.get_samples_played_in_range(stop_seconds=stop_seconds)

        reference_frames = asset.get_frame_data_by_range(
            start=0, stop=asset.get_frame_index(pts_seconds=asset.duration_seconds) + 1
        )

        torch.testing.assert_close(samples.data, reference_frames)
        assert samples.sample_rate == asset.sample_rate
        assert samples.pts_seconds == asset.get_frame_info(idx=0).pts_seconds

    @pytest.mark.parametrize("asset", (NASA_AUDIO, NASA_AUDIO_MP3))
    def test_at_frame_boundaries(self, asset):
        decoder = AudioDecoder(asset.path)

        start_frame_index, stop_frame_index = 10, 40
        start_seconds = asset.get_frame_info(start_frame_index).pts_seconds
        stop_seconds = asset.get_frame_info(stop_frame_index).pts_seconds

        samples = decoder.get_samples_played_in_range(
            start_seconds=start_seconds, stop_seconds=stop_seconds
        )

        reference_frames = asset.get_frame_data_by_range(
            start=start_frame_index, stop=stop_frame_index
        )

        assert samples.pts_seconds == start_seconds
        num_samples = samples.data.shape[1]
        assert (
            num_samples
            == reference_frames.shape[1]
            == (stop_seconds - start_seconds) * decoder.metadata.sample_rate
        )
        torch.testing.assert_close(samples.data, reference_frames)
        assert samples.sample_rate == asset.sample_rate

    @pytest.mark.parametrize("asset", (NASA_AUDIO, NASA_AUDIO_MP3))
    def test_not_at_frame_boundaries(self, asset):
        decoder = AudioDecoder(asset.path)

        start_frame_index, stop_frame_index = 10, 40
        start_frame_info = asset.get_frame_info(start_frame_index)
        stop_frame_info = asset.get_frame_info(stop_frame_index)
        start_seconds = start_frame_info.pts_seconds + (
            start_frame_info.duration_seconds / 2
        )
        stop_seconds = stop_frame_info.pts_seconds + (
            stop_frame_info.duration_seconds / 2
        )
        samples = decoder.get_samples_played_in_range(
            start_seconds=start_seconds, stop_seconds=stop_seconds
        )

        reference_frames = asset.get_frame_data_by_range(
            start=start_frame_index, stop=stop_frame_index + 1
        )

        assert samples.pts_seconds == start_seconds
        num_samples = samples.data.shape[1]
        assert num_samples < reference_frames.shape[1]
        assert (
            num_samples == (stop_seconds - start_seconds) * decoder.metadata.sample_rate
        )
        assert samples.sample_rate == asset.sample_rate

    @pytest.mark.parametrize("asset", (NASA_AUDIO, NASA_AUDIO_MP3))
    def test_start_equals_stop(self, asset):
        decoder = AudioDecoder(asset.path)
        samples = decoder.get_samples_played_in_range(start_seconds=3, stop_seconds=3)
        assert samples.data.shape == (0, 0)

    def test_frame_start_is_not_zero(self):
        # For NASA_AUDIO_MP3, the first frame is not at 0, it's at 0.138125.
        # So if we request start = 0.05, we shouldn't be truncating anything.

        asset = NASA_AUDIO_MP3
        start_seconds = 0.05  # this is less than the first frame's pts
        stop_frame_index = 10
        stop_seconds = asset.get_frame_info(stop_frame_index).pts_seconds

        decoder = AudioDecoder(asset.path)

        samples = decoder.get_samples_played_in_range(
            start_seconds=start_seconds, stop_seconds=stop_seconds
        )

        reference_frames = asset.get_frame_data_by_range(start=0, stop=stop_frame_index)
        torch.testing.assert_close(samples.data, reference_frames)

    def test_single_channel(self):
        asset = SINE_MONO_S32
        decoder = AudioDecoder(asset.path)

        samples = decoder.get_samples_played_in_range(stop_seconds=2)
        assert samples.data.shape[0] == asset.num_channels == 1

    def test_format_conversion(self):
        asset = SINE_MONO_S32
        decoder = AudioDecoder(asset.path)
        assert decoder.metadata.sample_format == asset.sample_format == "s32"

        all_samples = decoder.get_samples_played_in_range()
        assert all_samples.data.dtype == torch.float32

        reference_frames = asset.get_frame_data_by_range(start=0, stop=asset.num_frames)
        torch.testing.assert_close(all_samples.data, reference_frames)

    @pytest.mark.parametrize(
        "start_seconds, stop_seconds",
        (
            (0, None),
            (0, 4),
            (0, 3),
            (2, None),
            (2, 3),
        ),
    )
    def test_sample_rate_conversion(self, start_seconds, stop_seconds):
        # When start_seconds is not exactly 0, we have to increase the tolerance
        # a bit. This is because sample_rate conversion relies on a sliding
        # window of samples: if we start decoding a stream in the middle, the
        # first few samples we're decoding aren't able to take advantage of the
        # preceeding samples for sample-rate conversion. This leads to a
        # slightly different sample-rate conversion that we would otherwise get,
        # had we started the stream from the beginning.
        atol = 1e-6 if start_seconds == 0 else 1e-2
        rtol = 1e-6

        # Upsample
        decoder = AudioDecoder(SINE_MONO_S32_44100.path)
        assert decoder.metadata.sample_rate == 44_100
        frames_44100_native = decoder.get_samples_played_in_range(
            start_seconds=start_seconds, stop_seconds=stop_seconds
        )
        assert frames_44100_native.sample_rate == 44_100

        decoder = AudioDecoder(SINE_MONO_S32.path, sample_rate=44_100)
        frames_upsampled_to_44100 = decoder.get_samples_played_in_range(
            start_seconds=start_seconds, stop_seconds=stop_seconds
        )
        assert decoder.metadata.sample_rate == 16_000
        assert frames_upsampled_to_44100.sample_rate == 44_100

        torch.testing.assert_close(
            frames_upsampled_to_44100.data,
            frames_44100_native.data,
            atol=atol,
            rtol=rtol,
        )

        # Downsample
        decoder = AudioDecoder(SINE_MONO_S32_8000.path)
        assert decoder.metadata.sample_rate == 8000
        frames_8000_native = decoder.get_samples_played_in_range(
            start_seconds=start_seconds, stop_seconds=stop_seconds
        )
        assert frames_8000_native.sample_rate == 8000

        decoder = AudioDecoder(SINE_MONO_S32.path, sample_rate=8000)
        frames_downsampled_to_8000 = decoder.get_samples_played_in_range(
            start_seconds=start_seconds, stop_seconds=stop_seconds
        )
        assert decoder.metadata.sample_rate == 16_000
        assert frames_downsampled_to_8000.sample_rate == 8000

        torch.testing.assert_close(
            frames_downsampled_to_8000.data,
            frames_8000_native.data,
            atol=atol,
            rtol=rtol,
        )

    def test_sample_rate_conversion_stereo(self):
        # Non-regression test for https://github.com/pytorch/torchcodec/pull/584
        asset = NASA_AUDIO_MP3
        assert asset.sample_rate == 8000
        assert asset.num_channels == 2
        decoder = AudioDecoder(asset.path, sample_rate=44_100)
        decoder.get_samples_played_in_range()

    def test_downsample_empty_frame(self):
        # Non-regression test for
        # https://github.com/pytorch/torchcodec/pull/586: when downsampling  by
        # a great factor, if an input frame has a small amount of sample, the
        # resampled frame (as output by swresample) may contain zero sample. We
        # make sure we handle this properly.
        #
        # NASA_AUDIO_MP3_44100's first frame has only 47 samples which triggers
        # the test scenario:
        # ```
        # » ffprobe -v error -hide_banner -select_streams a:0 -show_frames -of json test/resources/nasa_13013.mp4.audio_44100.mp3 | grep nb_samples | head -n 3
        # "nb_samples": 47,
        # "nb_samples": 1152,
        # "nb_samples": 1152,
        # ```
        asset = NASA_AUDIO_MP3_44100
        assert asset.sample_rate == 44_100
        decoder = AudioDecoder(asset.path, sample_rate=8_000)
        frames_44100_to_8000 = decoder.get_samples_played_in_range()

        # Just checking correctness now
        asset = NASA_AUDIO_MP3
        assert asset.sample_rate == 8_000
        decoder = AudioDecoder(asset.path)
        frames_8000 = decoder.get_samples_played_in_range()
        torch.testing.assert_close(
            frames_44100_to_8000.data, frames_8000.data, atol=0.03, rtol=0
        )

    def test_s16_ffmpeg4_bug(self):
        # s16 fails on FFmpeg4 but can be decoded on other versions.
        # Debugging logs show that we're hitting:
        # [SWR @ 0x560a7abdaf80] Input channel count and layout are unset
        # which seems to point to:
        # https://github.com/FFmpeg/FFmpeg/blob/40a6963fbd0c47be358a3760480180b7b532e1e9/libswresample/swresample.c#L293-L305
        # ¯\_(ツ)_/¯

        asset = SINE_MONO_S16
        decoder = AudioDecoder(asset.path)
        assert decoder.metadata.sample_rate == asset.sample_rate
        assert decoder.metadata.sample_format == asset.sample_format

        cm = (
            pytest.raises(RuntimeError, match="Invalid argument")
            if get_ffmpeg_major_version() == 4
            else contextlib.nullcontext()
        )
        with cm:
<<<<<<< HEAD
            decoder.get_samples_played_in_range()
=======
            decoder.get_samples_played_in_range(start_seconds=0)

    @pytest.mark.parametrize("asset", (NASA_AUDIO, NASA_AUDIO_MP3))
    @pytest.mark.parametrize("sample_rate", (None, 8000, 16_000, 44_1000))
    def test_samples_duration(self, asset, sample_rate):
        decoder = AudioDecoder(asset.path, sample_rate=sample_rate)
        samples = decoder.get_samples_played_in_range(start_seconds=1, stop_seconds=2)
        assert samples.duration_seconds == 1
>>>>>>> 5d91fd12
<|MERGE_RESOLUTION|>--- conflicted
+++ resolved
@@ -1211,15 +1211,11 @@
             else contextlib.nullcontext()
         )
         with cm:
-<<<<<<< HEAD
             decoder.get_samples_played_in_range()
-=======
-            decoder.get_samples_played_in_range(start_seconds=0)
 
     @pytest.mark.parametrize("asset", (NASA_AUDIO, NASA_AUDIO_MP3))
     @pytest.mark.parametrize("sample_rate", (None, 8000, 16_000, 44_1000))
     def test_samples_duration(self, asset, sample_rate):
         decoder = AudioDecoder(asset.path, sample_rate=sample_rate)
         samples = decoder.get_samples_played_in_range(start_seconds=1, stop_seconds=2)
-        assert samples.duration_seconds == 1
->>>>>>> 5d91fd12
+        assert samples.duration_seconds == 1