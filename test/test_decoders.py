--- conflicted
+++ resolved
@@ -1142,42 +1142,33 @@
             torch.testing.assert_close(decoder[0], decoder[10])
 
     @needs_cuda
-<<<<<<< HEAD
-    # @pytest.mark.parametrize("asset", (H264_10BITS, H265_10BITS))
-    @pytest.mark.parametrize("asset", (H264_10BITS,))  # H265_10BITS))
-=======
-    @pytest.mark.parametrize("asset", (H264_10BITS, H265_10BITS))
->>>>>>> ec9de508
-    def test_10bit_videos_cuda(self, asset):
+    def test_10bit_videos_cuda(self):
         # Assert that we raise proper error on different kinds of 10bit videos.
 
         # TODO we should investigate how to support 10bit videos on GPU.
         # See https://github.com/pytorch/torchcodec/issues/776
 
-<<<<<<< HEAD
-        from torchvision.io import write_png
+        asset = H265_10BITS
 
         decoder = VideoDecoder(asset.path, device="cuda")
-        gpu_frame = decoder.get_frame_at(0)
-        print(gpu_frame.data.device)
-        write_png(gpu_frame.data.cpu(), "gpu.png")
-
-        decoder = VideoDecoder(asset.path, device="cpu")
-        cpu_frame = decoder.get_frame_at(0)
-        write_png(cpu_frame.data, "cpu.png")
-=======
-        decoder = VideoDecoder(asset.path, device="cuda")
->>>>>>> ec9de508
-
-        if asset is H265_10BITS:
-            match = "The AVFrame is p010le, but we expected AV_PIX_FMT_NV12."
-        else:
-            match = "Expected format to be AV_PIX_FMT_CUDA, got yuv420p10le."
-<<<<<<< HEAD
-=======
-        with pytest.raises(RuntimeError, match=match):
+        with pytest.raises(
+            RuntimeError,
+            match="The AVFrame is p010le, but we expected AV_PIX_FMT_NV12.",
+        ):
             decoder.get_frame_at(0)
->>>>>>> ec9de508
+
+    @needs_cuda
+    def test_10bit_gpu_fallsback_to_cpu(self):
+        asset = H264_10BITS
+
+        decoder_gpu = VideoDecoder(asset.path, device="cuda")
+        decoder_cpu = VideoDecoder(asset.path)
+
+        for frame_index in (0, 10, 20, 5):
+            frame_gpu = decoder_gpu.get_frame_at(frame_index).data.cpu()
+            frame_cpu = decoder_cpu.get_frame_at(frame_index).data
+
+            assert_frames_equal(frame_gpu, frame_cpu)
 
     @pytest.mark.parametrize("asset", (H264_10BITS, H265_10BITS))
     def test_10bit_videos_cpu(self, asset):
