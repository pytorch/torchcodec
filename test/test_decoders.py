--- conflicted
+++ resolved
@@ -1199,17 +1199,17 @@
             torch.testing.assert_close(decoder[0], decoder[10])
 
     @needs_cuda
-<<<<<<< HEAD
-    def test_full_range_bt709_video(self):
-        decoder_gpu = VideoDecoder(FULL_COLOR_RANGE.path, device="cuda")
-        decoder_cpu = VideoDecoder(FULL_COLOR_RANGE.path, device="cpu")
+    @pytest.mark.parametrize("asset", (FULL_COLOR_RANGE, NASA_VIDEO))
+    def test_full_range_bt709_video(self, asset):
+        decoder_gpu = VideoDecoder(asset.path, device="cuda")
+        decoder_cpu = VideoDecoder(asset.path, device="cpu")
 
         a, b = decoder_gpu[0].data.cpu(), decoder_cpu[0].data
         for frame_index in (0, 10, 20, 5):
             gpu_frame = decoder_gpu.get_frame_at(frame_index).data.cpu()
             cpu_frame = decoder_cpu.get_frame_at(frame_index).data
             torch.testing.assert_close(gpu_frame, cpu_frame, rtol=0, atol=2)
-=======
+
     def test_10bit_videos_cuda(self):
         # Assert that we raise proper error on different kinds of 10bit videos.
 
@@ -1263,7 +1263,6 @@
 
         decoder = VideoDecoder(asset.path)
         decoder.get_frame_at(10)
->>>>>>> e0d15878
 
 
 class TestAudioDecoder:
